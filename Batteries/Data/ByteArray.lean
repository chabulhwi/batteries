/-
Copyright (c) 2023 François G. Dorais. All rights reserved.
Released under Apache 2.0 license as described in the file LICENSE.
Authors: François G. Dorais
-/
import Batteries.Tactic.Alias

namespace ByteArray

@[ext] theorem ext : {a b : ByteArray} → a.data = b.data → a = b
  | ⟨_⟩, ⟨_⟩, rfl => rfl

theorem getElem_eq_data_getElem (a : ByteArray) (h : i < a.size) : a[i] = a.data[i] := rfl

/-! ### uget/uset -/

@[simp] theorem uset_eq_set (a : ByteArray) {i : USize} (h : i.toNat < a.size) (v : UInt8) :
    a.uset i v h = a.set ⟨i.toNat, h⟩ v := rfl

/-! ### empty -/

@[simp] theorem data_mkEmpty (cap) : (mkEmpty cap).data = #[] := rfl
@[deprecated (since := "2024-08-13")] alias mkEmpty_data := data_mkEmpty

@[simp] theorem data_empty : empty.data = #[] := rfl
@[deprecated (since := "2024-08-13")] alias empty_data := data_empty

@[simp] theorem size_empty : empty.size = 0 := rfl

/-! ### push -/

@[simp] theorem data_push (a : ByteArray) (b : UInt8) : (a.push b).data = a.data.push b := rfl
@[deprecated (since := "2024-08-13")] alias push_data := data_push

@[simp] theorem size_push (a : ByteArray) (b : UInt8) : (a.push b).size = a.size + 1 :=
  Array.size_push ..

@[simp] theorem get_push_eq (a : ByteArray) (x : UInt8) : (a.push x)[a.size] = x :=
  Array.get_push_eq ..

theorem get_push_lt (a : ByteArray) (x : UInt8) (i : Nat) (h : i < a.size) :
    (a.push x)[i]'(size_push .. ▸ Nat.lt_succ_of_lt h) = a[i] :=
  Array.get_push_lt ..

/-! ### set -/

@[simp] theorem data_set (a : ByteArray) (i : Fin a.size) (v : UInt8) :
    (a.set i v).data = a.data.set i v := rfl
@[deprecated (since := "2024-08-13")] alias set_data := data_set

@[simp] theorem size_set (a : ByteArray) (i : Fin a.size) (v : UInt8) :
    (a.set i v).size = a.size :=
  Array.size_set ..

@[simp] theorem get_set_eq (a : ByteArray) (i : Fin a.size) (v : UInt8) : (a.set i v)[i.val] = v :=
  Array.get_set_eq ..

theorem get_set_ne (a : ByteArray) (i : Fin a.size) (v : UInt8) (hj : j < a.size) (h : i.val ≠ j) :
    (a.set i v)[j]'(a.size_set .. ▸ hj) = a[j] :=
  Array.get_set_ne (h:=h) ..

theorem set_set (a : ByteArray) (i : Fin a.size) (v v' : UInt8) :
    (a.set i v).set ⟨i, by simp [i.2]⟩ v' = a.set i v' :=
  ByteArray.ext <| Array.set_set ..

/-! ### copySlice -/

@[simp] theorem data_copySlice (a i b j len exact) :
  (copySlice a i b j len exact).data = b.data.extract 0 j ++ a.data.extract i (i + len)
    ++ b.data.extract (j + min len (a.data.size - i)) b.data.size := rfl
@[deprecated (since := "2024-08-13")] alias copySlice_data := data_copySlice

/-! ### append -/

@[simp] theorem append_eq (a b) : ByteArray.append a b = a ++ b := rfl

@[simp] theorem data_append (a b : ByteArray) : (a ++ b).data = a.data ++ b.data := by
  rw [←append_eq]; simp [ByteArray.append, size]
  rw [Array.extract_empty_of_stop_le_start (h:=Nat.le_add_right ..), Array.append_nil]
@[deprecated (since := "2024-08-13")] alias append_data := data_append

theorem size_append (a b : ByteArray) : (a ++ b).size = a.size + b.size := by
  simp only [size, append_eq, data_append]; exact Array.size_append ..

theorem get_append_left {a b : ByteArray} (hlt : i < a.size)
    (h : i < (a ++ b).size := size_append .. ▸ Nat.lt_of_lt_of_le hlt (Nat.le_add_right ..)) :
    (a ++ b)[i] = a[i] := by
  simp [getElem_eq_data_getElem]; exact Array.get_append_left hlt

theorem get_append_right {a b : ByteArray} (hle : a.size ≤ i) (h : i < (a ++ b).size)
    (h' : i - a.size < b.size := Nat.sub_lt_left_of_lt_add hle (size_append .. ▸ h)) :
    (a ++ b)[i] = b[i - a.size] := by
  simp [getElem_eq_data_getElem]; exact Array.get_append_right hle

/-! ### extract -/

@[simp] theorem data_extract (a : ByteArray) (start stop) :
    (a.extract start stop).data = a.data.extract start stop := by
  simp [extract]
  match Nat.le_total start stop with
  | .inl h => simp [h, Nat.add_sub_cancel']
  | .inr h => simp [h, Nat.sub_eq_zero_of_le, Array.extract_empty_of_stop_le_start]
@[deprecated (since := "2024-08-13")] alias extract_data := data_extract

@[simp] theorem size_extract (a : ByteArray) (start stop) :
    (a.extract start stop).size = min stop a.size - start := by
  simp [size]

theorem get_extract_aux {a : ByteArray} {start stop} (h : i < (a.extract start stop).size) :
    start + i < a.size := by
  apply Nat.add_lt_of_lt_sub'; apply Nat.lt_of_lt_of_le h
  rw [size_extract, ← Nat.sub_min_sub_right]; exact Nat.min_le_right ..

@[simp] theorem get_extract {a : ByteArray} {start stop} (h : i < (a.extract start stop).size) :
    (a.extract start stop)[i] = a[start+i]'(get_extract_aux h) := by
  simp [getElem_eq_data_getElem]

/-! ### ofFn -/

/--- `ofFn f` with `f : Fin n → UInt8` returns the byte array whose `i`th element is `f i`. --/
def ofFn (f : Fin n → UInt8) : ByteArray where
  data := .ofFn f

@[simp] theorem data_ofFn (f : Fin n → UInt8) : (ofFn f).data = .ofFn f := rfl
@[deprecated (since := "2024-08-13")] alias ofFn_data := data_ofFn

@[simp] theorem size_ofFn (f : Fin n → UInt8) : (ofFn f).size = n := by
  simp [size]

@[simp] theorem get_ofFn (f : Fin n → UInt8) (i : Fin (ofFn f).size) :
    (ofFn f).get i = f (i.cast (size_ofFn f)) := by
  simp [get, Fin.cast]

@[simp] theorem getElem_ofFn (f : Fin n → UInt8) (i) (h : i < (ofFn f).size) :
    (ofFn f)[i] = f ⟨i, size_ofFn f ▸ h⟩ := get_ofFn ..

private def ofFnAux (f : Fin n → UInt8) : ByteArray := go 0 (mkEmpty n) where
  go (i : Nat) (acc : ByteArray) : ByteArray :=
    if h : i < n then go (i+1) (acc.push (f ⟨i, h⟩)) else acc
termination_by n - i

@[csimp] private theorem ofFn_eq_ofFnAux : @ofFn = @ofFnAux := by
<<<<<<< HEAD
  funext n f; ext1; simp [ofFnAux, Array.ofFn, ofFnAux_data, mkEmpty]
=======
  funext n f; ext; simp [ofFnAux, Array.ofFn, data_ofFnAux, mkEmpty]
>>>>>>> 1d25ec7e
where
  data_ofFnAux {n} (f : Fin n → UInt8) (i) {acc} :
      (ofFnAux.go f i acc).data = Array.ofFn.go f i acc.data := by
    rw [ofFnAux.go, Array.ofFn.go]; split; rw [data_ofFnAux f (i+1), data_push]; rfl
  termination_by n - i<|MERGE_RESOLUTION|>--- conflicted
+++ resolved
@@ -140,11 +140,7 @@
 termination_by n - i
 
 @[csimp] private theorem ofFn_eq_ofFnAux : @ofFn = @ofFnAux := by
-<<<<<<< HEAD
   funext n f; ext1; simp [ofFnAux, Array.ofFn, ofFnAux_data, mkEmpty]
-=======
-  funext n f; ext; simp [ofFnAux, Array.ofFn, data_ofFnAux, mkEmpty]
->>>>>>> 1d25ec7e
 where
   data_ofFnAux {n} (f : Fin n → UInt8) (i) {acc} :
       (ofFnAux.go f i acc).data = Array.ofFn.go f i acc.data := by
