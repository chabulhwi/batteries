--- conflicted
+++ resolved
@@ -8,10 +8,6 @@
 namespace Fin
 
 attribute [norm_cast] val_last
-
-/-! ### last -/
-
-@[simp] theorem last_zero : last 0 = 0 := rfl
 
 /-! ### clamp -/
 
@@ -30,11 +26,7 @@
 
 @[simp] theorem getElem_list (i : Nat) (h : i < (list n).length) :
     (list n)[i] = cast (length_list n) ⟨i, h⟩ := by
-<<<<<<< HEAD
-  simp only [list]; rw [← Array.getElem_eq_toList_getElem, getElem_enum, cast_mk]
-=======
   simp only [list]; rw [← Array.getElem_eq_getElem_toList, getElem_enum, cast_mk]
->>>>>>> 69bac7df
 
 @[deprecated getElem_list (since := "2024-06-12")]
 theorem get_list (i : Fin (list n).length) : (list n).get i = i.cast (length_list n) := by
