--- conflicted
+++ resolved
@@ -124,11 +124,7 @@
 
 theorem foldr_eq_foldr_list (f : Fin n → α → α) (x) : foldr n f x = (list n).foldr f x := by
   induction n with
-<<<<<<< HEAD
   | zero => rw [foldr_zero, list_zero, List.foldr_nil]
-  | succ n ih => rw [foldr_succ, ih, list_succ, List.foldr_cons, List.foldr_map]
-=======
-  | zero => rfl
   | succ n ih => rw [foldr_succ, ih, list_succ, List.foldr_cons, List.foldr_map]
 
 /-! ### foldl/foldr -/
@@ -143,5 +139,4 @@
      foldr n (fun i x => f x i.rev) x = foldl n f x := by
   induction n generalizing x with
   | zero => rfl
-  | succ n ih => rw [foldl_succ_last, foldr_succ, ← ih]; simp [rev_succ]
->>>>>>> 3b155525
+  | succ n ih => rw [foldl_succ_last, foldr_succ, ← ih]; simp [rev_succ]