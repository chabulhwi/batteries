/-
Copyright (c) 2023 Bulhwi Cha. All rights reserved.
Released under Apache 2.0 license as described in the file LICENSE.
Authors: Bulhwi Cha, Mario Carneiro
-/
import Batteries.Data.Char
import Batteries.Data.List.Lemmas
import Batteries.Data.String.Basic
import Batteries.Tactic.Lint.Misc
import Batteries.Tactic.SeqFocus
import Batteries.Tactic.SqueezeScope

namespace String

attribute [ext] ext

theorem lt_trans {s₁ s₂ s₃ : String} : s₁ < s₂ → s₂ < s₃ → s₁ < s₃ :=
  List.lt_trans' (α := Char) Nat.lt_trans
    (fun h1 h2 => Nat.not_lt.2 <| Nat.le_trans (Nat.not_lt.1 h2) (Nat.not_lt.1 h1))

theorem lt_antisymm {s₁ s₂ : String} (h₁ : ¬s₁ < s₂) (h₂ : ¬s₂ < s₁) : s₁ = s₂ :=
  ext <| List.lt_antisymm' (α := Char)
    (fun h1 h2 => Char.le_antisymm (Nat.not_lt.1 h2) (Nat.not_lt.1 h1)) h₁ h₂

instance : Batteries.TransOrd String := .compareOfLessAndEq
  String.lt_irrefl String.lt_trans String.lt_antisymm

instance : Batteries.LTOrd String := .compareOfLessAndEq
  String.lt_irrefl String.lt_trans String.lt_antisymm

instance : Batteries.BEqOrd String := .compareOfLessAndEq String.lt_irrefl

@[simp] theorem mk_length (s : List Char) : (String.mk s).length = s.length := rfl

attribute [simp] toList -- prefer `String.data` over `String.toList` in lemmas

private theorem add_csize_pos : 0 < i + Char.utf8Size c :=
  Nat.add_pos_right _ (Char.utf8Size_pos c)

private theorem ne_add_csize_add_self : i ≠ n + Char.utf8Size c + i :=
  Nat.ne_of_lt (Nat.lt_add_of_pos_left add_csize_pos)

private theorem ne_self_add_add_csize : i ≠ i + (n + Char.utf8Size c) :=
  Nat.ne_of_lt (Nat.lt_add_of_pos_right add_csize_pos)

/-- The UTF-8 byte length of a list of characters. (This is intended for specification purposes.) -/
@[inline] def utf8Len : List Char → Nat := utf8ByteSize.go

@[simp] theorem utf8ByteSize.go_eq : utf8ByteSize.go = utf8Len := rfl

@[simp] theorem utf8ByteSize_mk (cs) : utf8ByteSize ⟨cs⟩ = utf8Len cs := rfl

@[simp] theorem utf8Len_nil : utf8Len [] = 0 := rfl

@[simp] theorem utf8Len_cons (c cs) : utf8Len (c :: cs) = utf8Len cs + c.utf8Size := rfl

@[simp] theorem utf8Len_append (cs₁ cs₂) : utf8Len (cs₁ ++ cs₂) = utf8Len cs₁ + utf8Len cs₂ := by
  induction cs₁ <;> simp [*, Nat.add_right_comm]

@[simp] theorem utf8Len_reverseAux (cs₁ cs₂) :
    utf8Len (cs₁.reverseAux cs₂) = utf8Len cs₁ + utf8Len cs₂ := by
  induction cs₁ generalizing cs₂ <;> simp [*, ← Nat.add_assoc, Nat.add_right_comm]

@[simp] theorem utf8Len_reverse (cs) : utf8Len cs.reverse = utf8Len cs := utf8Len_reverseAux ..

@[simp] theorem utf8Len_eq_zero : utf8Len l = 0 ↔ l = [] := by
  cases l <;> simp [Nat.ne_of_gt add_csize_pos]

section
open List
theorem utf8Len_le_of_sublist : ∀ {cs₁ cs₂}, cs₁ <+ cs₂ → utf8Len cs₁ ≤ utf8Len cs₂
  | _, _, .slnil => Nat.le_refl _
  | _, _, .cons _ h => Nat.le_trans (utf8Len_le_of_sublist h) (Nat.le_add_right ..)
  | _, _, .cons₂ _ h => Nat.add_le_add_right (utf8Len_le_of_sublist h) _

theorem utf8Len_le_of_infix (h : cs₁ <:+: cs₂) : utf8Len cs₁ ≤ utf8Len cs₂ :=
  utf8Len_le_of_sublist h.sublist

theorem utf8Len_le_of_suffix (h : cs₁ <:+ cs₂) : utf8Len cs₁ ≤ utf8Len cs₂ :=
  utf8Len_le_of_sublist h.sublist

theorem utf8Len_le_of_prefix (h : cs₁ <+: cs₂) : utf8Len cs₁ ≤ utf8Len cs₂ :=
  utf8Len_le_of_sublist h.sublist
end

@[simp] theorem endPos_eq (cs : List Char) : endPos ⟨cs⟩ = ⟨utf8Len cs⟩ := rfl

namespace Pos

attribute [ext] ext

theorem lt_addChar (p : Pos) (c : Char) : p < p + c := Nat.lt_add_of_pos_right (Char.utf8Size_pos _)

private theorem zero_ne_addChar {i : Pos} {c : Char} : 0 ≠ i + c :=
  ne_of_lt add_csize_pos

/-- A string position is valid if it is equal to the UTF-8 length of an initial substring of `s`. -/
def Valid (s : String) (p : Pos) : Prop :=
  ∃ cs cs', cs ++ cs' = s.1 ∧ p.1 = utf8Len cs

@[simp] theorem valid_zero : Valid s 0 := ⟨[], s.1, rfl, rfl⟩

@[simp] theorem valid_endPos : Valid s (endPos s) := ⟨s.1, [], by simp, rfl⟩

theorem Valid.mk (cs cs' : List Char) : Valid ⟨cs ++ cs'⟩ ⟨utf8Len cs⟩ := ⟨cs, cs', rfl, rfl⟩

theorem Valid.le_endPos : ∀ {s p}, Valid s p → p ≤ endPos s
  | ⟨_⟩, ⟨_⟩, ⟨cs, cs', rfl, rfl⟩ => by simp [Nat.le_add_right]

end Pos

theorem endPos_eq_zero : ∀ (s : String), endPos s = 0 ↔ s = ""
  | ⟨_⟩ => Pos.ext_iff.trans <| utf8Len_eq_zero.trans ext_iff.symm

theorem isEmpty_iff (s : String) : isEmpty s ↔ s = "" :=
  (beq_iff_eq ..).trans (endPos_eq_zero _)

/--
Induction along the valid positions in a list of characters.
(This definition is intended only for specification purposes.)
-/
def utf8InductionOn {motive : List Char → Pos → Sort u}
    (s : List Char) (i p : Pos)
    (nil : ∀ i, motive [] i)
    (eq  : ∀ c cs, motive (c :: cs) p)
    (ind : ∀ (c : Char) cs i, i ≠ p → motive cs (i + c) → motive (c :: cs) i) :
    motive s i :=
  match s with
  | [] => nil i
  | c::cs =>
    if h : i = p then
      h ▸ eq c cs
    else ind c cs i h (utf8InductionOn cs (i + c) p nil eq ind)

theorem utf8GetAux_add_right_cancel (s : List Char) (i p n : Nat) :
    utf8GetAux s ⟨i + n⟩ ⟨p + n⟩ = utf8GetAux s ⟨i⟩ ⟨p⟩ := by
  apply utf8InductionOn s ⟨i⟩ ⟨p⟩ (motive := fun s i =>
    utf8GetAux s ⟨i.byteIdx + n⟩ ⟨p + n⟩ = utf8GetAux s i ⟨p⟩) <;>
  simp only [utf8GetAux, Char.reduceDefault, implies_true, ↓reduceIte, ne_eq, pos_add_char]
  intro c cs ⟨i⟩ h ih
  simp only [Pos.ext_iff, Pos.addChar_eq] at h ⊢
  simp only [Nat.add_right_cancel_iff, h, ↓reduceIte]
  rw [Nat.add_right_comm]
  exact ih

theorem utf8GetAux_addChar_right_cancel (s : List Char) (i p : Pos) (c : Char) :
    utf8GetAux s (i + c) (p + c) = utf8GetAux s i p := utf8GetAux_add_right_cancel ..

theorem utf8GetAux_of_valid (cs cs' : List Char) {i p : Nat} (hp : i + utf8Len cs = p) :
    utf8GetAux (cs ++ cs') ⟨i⟩ ⟨p⟩ = cs'.headD default := by
  match cs, cs' with
  | [], [] => rfl
  | [], c::cs' => simp [← hp, utf8GetAux]
  | c::cs, cs' =>
    simp only [utf8GetAux, List.append_eq, Char.reduceDefault, ↓Char.isValue]
    rw [if_neg]
    case hnc => simp only [← hp, utf8Len_cons, Pos.ext_iff]; exact ne_self_add_add_csize
    refine utf8GetAux_of_valid cs cs' ?_
    simpa [Nat.add_assoc, Nat.add_comm] using hp

theorem get_of_valid (cs cs' : List Char) : get ⟨cs ++ cs'⟩ ⟨utf8Len cs⟩ = cs'.headD default :=
  utf8GetAux_of_valid _ _ (Nat.zero_add _)

theorem get_cons_addChar (c : Char) (cs : List Char) (i : Pos) :
    get ⟨c :: cs⟩ (i + c) = get ⟨cs⟩ i := by
  simp [get, utf8GetAux, Pos.zero_ne_addChar, utf8GetAux_addChar_right_cancel]

theorem utf8GetAux?_of_valid (cs cs' : List Char) {i p : Nat} (hp : i + utf8Len cs = p) :
    utf8GetAux? (cs ++ cs') ⟨i⟩ ⟨p⟩ = cs'.head? := by
  match cs, cs' with
  | [], [] => rfl
  | [], c::cs' => simp [← hp, utf8GetAux?]
  | c::cs, cs' =>
    simp only [utf8GetAux?, List.append_eq]
    rw [if_neg]
    case hnc => simp [← hp, Pos.ext_iff]; exact ne_self_add_add_csize
    refine utf8GetAux?_of_valid cs cs' ?_
    simpa [Nat.add_assoc, Nat.add_comm] using hp

theorem get?_of_valid (cs cs' : List Char) : get? ⟨cs ++ cs'⟩ ⟨utf8Len cs⟩ = cs'.head? :=
  utf8GetAux?_of_valid _ _ (Nat.zero_add _)

theorem utf8SetAux_of_valid (c' : Char) (cs cs' : List Char) {i p : Nat} (hp : i + utf8Len cs = p) :
    utf8SetAux c' (cs ++ cs') ⟨i⟩ ⟨p⟩ = cs ++ cs'.modifyHead fun _ => c' := by
  match cs, cs' with
  | [], [] => rfl
  | [], c::cs' => simp [← hp, utf8SetAux]
  | c::cs, cs' =>
    simp only [utf8SetAux, List.append_eq, List.cons_append]
    rw [if_neg]
    case hnc => simp [← hp, Pos.ext_iff]; exact ne_self_add_add_csize
    refine congrArg (c::·) (utf8SetAux_of_valid c' cs cs' ?_)
    simpa [Nat.add_assoc, Nat.add_comm] using hp

theorem set_of_valid (cs cs' : List Char) (c' : Char) :
    set ⟨cs ++ cs'⟩ ⟨utf8Len cs⟩ c' = ⟨cs ++ cs'.modifyHead fun _ => c'⟩ :=
  ext (utf8SetAux_of_valid _ _ _ (Nat.zero_add _))

theorem modify_of_valid (cs cs' : List Char) :
    modify ⟨cs ++ cs'⟩ ⟨utf8Len cs⟩ f = ⟨cs ++ cs'.modifyHead f⟩ := by
  rw [modify, set_of_valid, get_of_valid]; cases cs' <;> rfl

theorem next_of_valid' (cs cs' : List Char) :
    next ⟨cs ++ cs'⟩ ⟨utf8Len cs⟩ = ⟨utf8Len cs + (cs'.headD default).utf8Size⟩ := by
  simp only [next, get_of_valid]; rfl

theorem next_of_valid (cs : List Char) (c : Char) (cs' : List Char) :
    next ⟨cs ++ c :: cs'⟩ ⟨utf8Len cs⟩ = ⟨utf8Len cs + c.utf8Size⟩ := next_of_valid' ..

@[simp] theorem atEnd_iff (s : String) (p : Pos) : atEnd s p ↔ s.endPos ≤ p :=
  decide_eq_true_iff _

theorem valid_next {p : Pos} (h : p.Valid s) (h₂ : p < s.endPos) : (next s p).Valid s := by
  match s, p, h with
  | ⟨_⟩, ⟨_⟩, ⟨cs, [], rfl, rfl⟩ => simp at h₂
  | ⟨_⟩, ⟨_⟩, ⟨cs, c::cs', rfl, rfl⟩ =>
    rw [utf8ByteSize.go_eq, next_of_valid]
    simpa using Pos.Valid.mk (cs ++ [c]) cs'

theorem utf8PrevAux_of_valid {cs cs' : List Char} {c : Char} {i p : Nat}
    (hp : i + (utf8Len cs + c.utf8Size) = p) :
    utf8PrevAux (cs ++ c :: cs') ⟨i⟩ ⟨p⟩ = ⟨i + utf8Len cs⟩ := by
  match cs with
  | [] => simp [utf8PrevAux, ← hp, Pos.addChar_eq]
  | c'::cs =>
    simp only [utf8PrevAux, Pos.addChar_eq, ← hp, utf8Len_cons, List.append_eq]
    rw [if_neg]
    case hnc =>
      simp only [Pos.ext_iff]
      rw [Nat.add_right_comm, Nat.add_left_comm]
      apply ne_add_csize_add_self
    refine (utf8PrevAux_of_valid (by simp [Nat.add_assoc, Nat.add_left_comm])).trans ?_
    simp [Nat.add_assoc, Nat.add_comm]

theorem prev_of_valid (cs : List Char) (c : Char) (cs' : List Char) :
<<<<<<< HEAD
    prev ⟨cs ++ c :: cs'⟩ ⟨utf8Len cs + c.utf8Size⟩ = ⟨utf8Len cs⟩ := by
  simp [prev]; refine (if_neg (Pos.ne_of_gt add_csize_pos)).trans ?_
=======
    prev ⟨cs ++ c :: cs'⟩ ⟨utf8Len cs + csize c⟩ = ⟨utf8Len cs⟩ := by
  simp only [prev]
  refine (if_neg (Pos.ne_of_gt add_csize_pos)).trans ?_
>>>>>>> 4115b227
  rw [utf8PrevAux_of_valid] <;> simp

theorem prev_of_valid' (cs cs' : List Char) :
    prev ⟨cs ++ cs'⟩ ⟨utf8Len cs⟩ = ⟨utf8Len cs.dropLast⟩ := by
  match cs, cs.eq_nil_or_concat with
  | _, .inl rfl => rfl
  | _, .inr ⟨cs, c, rfl⟩ => simp [prev_of_valid]

theorem front_eq (s : String) : front s = s.1.headD default := by
  unfold front; exact get_of_valid [] s.1

theorem back_eq (s : String) : back s = s.1.getLastD default := by
  match s, s.1.eq_nil_or_concat with
  | ⟨_⟩, .inl rfl => rfl
  | ⟨_⟩, .inr ⟨cs, c, rfl⟩ => simp [back, prev_of_valid, get_of_valid]

theorem atEnd_of_valid (cs : List Char) (cs' : List Char) :
    atEnd ⟨cs ++ cs'⟩ ⟨utf8Len cs⟩ ↔ cs' = [] := by
  rw [atEnd_iff]
  cases cs' <;> simp [Nat.lt_add_of_pos_right add_csize_pos]

unseal posOfAux findAux in
theorem posOfAux_eq (s c) : posOfAux s c = findAux s (· == c) := rfl

unseal posOfAux findAux in
theorem posOf_eq (s c) : posOf s c = find s (· == c) := rfl

unseal revPosOfAux revFindAux in
theorem revPosOfAux_eq (s c) : revPosOfAux s c = revFindAux s (· == c) := rfl

unseal revPosOfAux revFindAux in
theorem revPosOf_eq (s c) : revPosOf s c = revFind s (· == c) := rfl

@[nolint unusedHavesSuffices] -- false positive from unfolding String.findAux
theorem findAux_of_valid (p) : ∀ l m r,
    findAux ⟨l ++ m ++ r⟩ p ⟨utf8Len l + utf8Len m⟩ ⟨utf8Len l⟩ =
    ⟨utf8Len l + utf8Len (m.takeWhile (!p ·))⟩
  | l, [], r => by unfold findAux List.takeWhile; simp
  | l, c::m, r => by
    unfold findAux List.takeWhile
    rw [dif_pos (by exact Nat.lt_add_of_pos_right add_csize_pos)]
    have h1 := get_of_valid l (c::m++r); have h2 := next_of_valid l c (m++r)
    simp only [List.cons_append, Char.reduceDefault, List.headD_cons] at h1 h2
    simp only [List.append_assoc, List.cons_append, h1, utf8Len_cons, h2]
    cases p c
    · simp only [Bool.false_eq_true, ↓reduceIte, Bool.not_false, utf8Len_cons]
      have foo := findAux_of_valid p (l++[c]) m r
      simp only [List.append_assoc, List.singleton_append, List.cons_append, utf8Len_append,
        utf8Len_cons, utf8Len_nil, Nat.zero_add, List.nil_append] at foo
      rw [Nat.add_right_comm, Nat.add_assoc] at foo
      rw [foo, Nat.add_right_comm, Nat.add_assoc]
    · simp

theorem find_of_valid (p s) : find s p = ⟨utf8Len (s.1.takeWhile (!p ·))⟩ := by
  simpa using findAux_of_valid p [] s.1 []

@[nolint unusedHavesSuffices] -- false positive from unfolding String.revFindAux
theorem revFindAux_of_valid (p) : ∀ l r,
    revFindAux ⟨l.reverse ++ r⟩ p ⟨utf8Len l⟩ = (l.dropWhile (!p ·)).tail?.map (⟨utf8Len ·⟩)
  | [], r => by unfold revFindAux List.dropWhile; simp
  | c::l, r => by
    unfold revFindAux List.dropWhile
    rw [dif_neg (by exact Pos.ne_of_gt add_csize_pos)]
    have h1 := get_of_valid l.reverse (c::r); have h2 := prev_of_valid l.reverse c r
    simp only [utf8Len_reverse, Char.reduceDefault, List.headD_cons] at h1 h2
    simp only [List.reverse_cons, List.append_assoc, List.singleton_append, utf8Len_cons, h2, h1]
    cases p c <;> simp only [Bool.false_eq_true, ↓reduceIte, Bool.not_false, Bool.not_true,
      List.tail?_cons, Option.map_some']
    exact revFindAux_of_valid p l (c::r)

theorem revFind_of_valid (p s) :
    revFind s p = (s.1.reverse.dropWhile (!p ·)).tail?.map (⟨utf8Len ·⟩) := by
  simpa using revFindAux_of_valid p s.1.reverse []

theorem firstDiffPos_loop_eq (l₁ l₂ r₁ r₂ stop p)
    (hl₁ : p = utf8Len l₁) (hl₂ : p = utf8Len l₂)
    (hstop : stop = min (utf8Len l₁ + utf8Len r₁) (utf8Len l₂ + utf8Len r₂)) :
    firstDiffPos.loop ⟨l₁ ++ r₁⟩ ⟨l₂ ++ r₂⟩ ⟨stop⟩ ⟨p⟩ =
      ⟨p + utf8Len (List.takeWhile₂ (· = ·) r₁ r₂).1⟩ := by
  unfold List.takeWhile₂; split <;> unfold firstDiffPos.loop
  · next a r₁ b r₂ =>
    rw [
      dif_pos <| by
        rw [hstop, ← hl₁, ← hl₂]
        refine Nat.lt_min.2 ⟨?_, ?_⟩ <;> exact Nat.lt_add_of_pos_right add_csize_pos,
      show get ⟨l₁ ++ a :: r₁⟩ ⟨p⟩ = a by simp [hl₁, get_of_valid],
      show get ⟨l₂ ++ b :: r₂⟩ ⟨p⟩ = b by simp [hl₂, get_of_valid]]
<<<<<<< HEAD
    simp; split <;> simp
    subst b
    rw [show next ⟨l₁ ++ a :: r₁⟩ ⟨p⟩ = ⟨utf8Len l₁ + a.utf8Size⟩ by simp [hl₁, next_of_valid]]
    simpa [← hl₁, ← Nat.add_assoc, Nat.add_right_comm] using
      firstDiffPos_loop_eq (l₁ ++ [a]) (l₂ ++ [a]) r₁ r₂ stop (p + a.utf8Size)
        (by simp [hl₁]) (by simp [hl₂]) (by simp [hstop, ← Nat.add_assoc, Nat.add_right_comm])
=======
    simp only [bne_iff_ne, ne_eq, ite_not, decide_eq_true_eq]
    split
    · simp only [utf8Len_cons]
      subst b
      rw [show next ⟨l₁ ++ a :: r₁⟩ ⟨p⟩ = ⟨utf8Len l₁ + csize a⟩ by simp [hl₁, next_of_valid]]
      simpa [← hl₁, ← Nat.add_assoc, Nat.add_right_comm] using
        firstDiffPos_loop_eq (l₁ ++ [a]) (l₂ ++ [a]) r₁ r₂ stop (p + csize a)
          (by simp [hl₁]) (by simp [hl₂]) (by simp [hstop, ← Nat.add_assoc, Nat.add_right_comm])
    · simp
>>>>>>> 4115b227
  · next h =>
    rw [dif_neg] <;> simp [hstop, ← hl₁, ← hl₂, -Nat.not_lt, Nat.lt_min]
    intro h₁ h₂
    have : ∀ {cs}, p < p + utf8Len cs → cs ≠ [] := by rintro _ h rfl; simp at h
    obtain ⟨a, as, e₁⟩ := List.exists_cons_of_ne_nil (this h₁)
    obtain ⟨b, bs, e₂⟩ := List.exists_cons_of_ne_nil (this h₂)
    exact h _ _ _ _ e₁ e₂

theorem firstDiffPos_eq (a b : String) :
    firstDiffPos a b = ⟨utf8Len (List.takeWhile₂ (· = ·) a.1 b.1).1⟩ := by
  simpa [firstDiffPos] using
    firstDiffPos_loop_eq [] [] a.1 b.1 ((utf8Len a.1).min (utf8Len b.1)) 0 rfl rfl (by simp)

theorem extract.go₂_add_right_cancel (s : List Char) (i e n : Nat) :
    go₂ s ⟨i + n⟩ ⟨e + n⟩ = go₂ s ⟨i⟩ ⟨e⟩ := by
  apply utf8InductionOn s ⟨i⟩ ⟨e⟩ (motive := fun s i =>
    go₂ s ⟨i.byteIdx + n⟩ ⟨e + n⟩ = go₂ s i ⟨e⟩)
    <;> simp only [ne_eq, go₂, pos_add_char, implies_true, ↓reduceIte]
  intro c cs ⟨i⟩ h ih
  simp only [Pos.ext_iff, Pos.addChar_eq] at h ⊢
  simp only [Nat.add_right_cancel_iff, h, ↓reduceIte, List.cons.injEq, true_and]
  rw [Nat.add_right_comm]
  exact ih

theorem extract.go₂_append_left : ∀ (s t : List Char) (i e : Nat),
    e = utf8Len s + i → go₂ (s ++ t) ⟨i⟩ ⟨e⟩ = s
| [], t, i, _, rfl => by cases t <;> simp [go₂]
| c :: cs, t, i, _, rfl => by
  simp only [go₂, utf8Len_cons, Pos.ext_iff, ne_add_csize_add_self, ↓reduceIte, List.append_eq,
    Pos.addChar_eq, List.cons.injEq, true_and]
  apply go₂_append_left; rw [Nat.add_right_comm, Nat.add_assoc]

theorem extract.go₁_add_right_cancel (s : List Char) (i b e n : Nat) :
    go₁ s ⟨i + n⟩ ⟨b + n⟩ ⟨e + n⟩ = go₁ s ⟨i⟩ ⟨b⟩ ⟨e⟩ := by
  apply utf8InductionOn s ⟨i⟩ ⟨b⟩ (motive := fun s i =>
    go₁ s ⟨i.byteIdx + n⟩ ⟨b + n⟩ ⟨e + n⟩ = go₁ s i ⟨b⟩ ⟨e⟩)
    <;> simp only [ne_eq, go₁, pos_add_char, implies_true, ↓reduceIte]
  · intro c cs
    apply go₂_add_right_cancel
  · intro c cs ⟨i⟩ h ih
    simp only [Pos.ext_iff, Pos.addChar_eq] at h ih ⊢
    simp only [Nat.add_right_cancel_iff, h, ↓reduceIte]
    rw [Nat.add_right_comm]
    exact ih

theorem extract.go₁_cons_addChar (c : Char) (cs : List Char) (b e : Pos) :
    go₁ (c :: cs) 0 (b + c) (e + c) = go₁ cs 0 b e := by
  simp only [go₁, Pos.ext_iff, Pos.byteIdx_zero, pos_add_char, Nat.ne_of_lt add_csize_pos,
    ↓reduceIte]
  apply go₁_add_right_cancel

theorem extract.go₁_append_right : ∀ (s t : List Char) (i b : Nat) (e : Pos),
    b = utf8Len s + i → go₁ (s ++ t) ⟨i⟩ ⟨b⟩ e = go₂ t ⟨b⟩ e
| [], t, i, _, e, rfl => by cases t <;> simp [go₁, go₂]
| c :: cs, t, i, _, e, rfl => by
  simp only [go₁, utf8Len_cons, Pos.ext_iff, ne_add_csize_add_self, ↓reduceIte, List.append_eq,
    Pos.addChar_eq]
  apply go₁_append_right; rw [Nat.add_right_comm, Nat.add_assoc]

theorem extract.go₁_zero_utf8Len (s : List Char) : go₁ s 0 0 ⟨utf8Len s⟩ = s :=
  (go₁_append_right [] s 0 0 ⟨utf8Len s⟩ rfl).trans <| by
    simpa using go₂_append_left s [] 0 (utf8Len s) rfl

theorem extract_cons_addChar (c : Char) (cs : List Char) (b e : Pos) :
    extract ⟨c :: cs⟩ (b + c) (e + c) = extract ⟨cs⟩ b e := by
  simp only [extract, pos_add_char, ge_iff_le, Nat.add_le_add_iff_right]
  split <;> [rfl; rw [extract.go₁_cons_addChar]]

theorem extract_zero_endPos : ∀ (s : String), s.extract 0 (endPos s) = s
  | ⟨[]⟩ => rfl
  | ⟨c :: cs⟩ => by
    simp only [extract, Pos.byteIdx_zero, endPos_eq, utf8Len_cons, ge_iff_le, Nat.le_zero_eq,
      Nat.ne_of_gt add_csize_pos, ↓reduceIte]
    congr
    apply extract.go₁_zero_utf8Len

theorem extract_of_valid (l m r : List Char) :
    extract ⟨l ++ m ++ r⟩ ⟨utf8Len l⟩ ⟨utf8Len l + utf8Len m⟩ = ⟨m⟩ := by
  simp only [extract]
  split
  · next h => rw [utf8Len_eq_zero.1 <| Nat.le_zero.1 <| Nat.add_le_add_iff_left.1 h]
  · congr; rw [List.append_assoc, extract.go₁_append_right _ _ _ _ _ (by rfl)]
    apply extract.go₂_append_left; apply Nat.add_comm

theorem splitAux_of_valid (p l m r acc) :
    splitAux ⟨l ++ m ++ r⟩ p ⟨utf8Len l⟩ ⟨utf8Len l + utf8Len m⟩ acc =
      acc.reverse ++ (List.splitOnP.go p r m.reverse).map mk := by
  unfold splitAux
  simp only [List.append_assoc, atEnd_iff, endPos_eq, utf8Len_append, Pos.mk_le_mk, by
    simpa using atEnd_of_valid (l ++ m) r, List.reverse_cons, dite_eq_ite]
  split
  · subst r; simpa [List.splitOnP.go] using extract_of_valid l m []
  · obtain ⟨c, r, rfl⟩ := r.exists_cons_of_ne_nil ‹_›
    simp only [by
      simpa using
        (⟨get_of_valid (l ++ m) (c :: r), next_of_valid (l ++ m) c r,
            extract_of_valid l m (c :: r)⟩ :
          _ ∧ _ ∧ _),
      List.splitOnP.go, List.reverse_reverse]
    split
    · simpa [Nat.add_assoc] using splitAux_of_valid p (l++m++[c]) [] r (⟨m⟩::acc)
    · simpa [Nat.add_assoc] using splitAux_of_valid p l (m++[c]) r acc

theorem split_of_valid (s p) : split s p = (List.splitOnP p s.1).map mk := by
  simpa [split] using splitAux_of_valid p [] [] s.1 []

-- TODO: splitOn

@[simp] theorem toString_toSubstring (s : String) : s.toSubstring.toString = s :=
  extract_zero_endPos _

attribute [simp] toSubstring'

theorem join_eq (ss : List String) : join ss = ⟨(ss.map data).join⟩ := go ss [] where
  go : ∀ (ss : List String) cs, ss.foldl (· ++ ·) (mk cs) = ⟨cs ++ (ss.map data).join⟩
    | [], _ => by simp
    | ⟨s⟩::ss, _ => (go ss _).trans (by simp)

@[simp] theorem data_join (ss : List String) : (join ss).data = (ss.map data).join := by
  rw [join_eq]

@[deprecated (since := "2024-06-06")] alias append_nil := append_empty
@[deprecated (since := "2024-06-06")] alias nil_append := empty_append

namespace Iterator

@[simp] theorem forward_eq_nextn : forward = nextn := by
  funext it n; induction n generalizing it <;> simp [forward, nextn, *]

theorem hasNext_cons_addChar (c : Char) (cs : List Char) (i : Pos) :
    hasNext ⟨⟨c :: cs⟩, i + c⟩ = hasNext ⟨⟨cs⟩, i⟩ := by
  simp [hasNext, Nat.add_lt_add_iff_right]

/-- Validity for a string iterator. -/
def Valid (it : Iterator) : Prop := it.pos.Valid it.s

/-- `it.ValidFor l r` means that `it` is a string iterator whose underlying string is
`l.reverse ++ r`, and where the cursor is pointing at the end of `l.reverse`. -/
inductive ValidFor (l r : List Char) : Iterator → Prop
  /-- The canonical constructor for `ValidFor`. -/
  | mk : ValidFor l r ⟨⟨l.reverseAux r⟩, ⟨utf8Len l⟩⟩

attribute [simp] toString pos

namespace ValidFor

theorem valid : ∀ {it}, ValidFor l r it → Valid it
  | _, ⟨⟩ => by simpa [List.reverseAux_eq] using Pos.Valid.mk l.reverse r

theorem out : ∀ {it}, ValidFor l r it → it = ⟨⟨l.reverseAux r⟩, ⟨utf8Len l⟩⟩
  | _, ⟨⟩ => rfl

theorem out' : ∀ {it}, ValidFor l r it → it = ⟨⟨l.reverse ++ r⟩, ⟨utf8Len l.reverse⟩⟩
  | _, ⟨⟩ => by simp [List.reverseAux_eq]

theorem mk' : ValidFor l r ⟨⟨l.reverse ++ r⟩, ⟨utf8Len l.reverse⟩⟩ := by
  simpa [List.reverseAux_eq] using mk

theorem of_eq : ∀ it, it.1.1 = l.reverseAux r → it.2.1 = utf8Len l → ValidFor l r it
  | ⟨⟨_⟩, ⟨_⟩⟩, rfl, rfl => ⟨⟩

theorem _root_.String.validFor_mkIterator (s) : (mkIterator s).ValidFor [] s.1 := ⟨⟩

theorem remainingBytes : ∀ {it}, ValidFor l r it → it.remainingBytes = utf8Len r
  | _, ⟨⟩ => by simp [Iterator.remainingBytes, Nat.add_sub_cancel_left]

theorem toString : ∀ {it}, ValidFor l r it → it.1 = ⟨l.reverseAux r⟩
  | _, ⟨⟩ => rfl

theorem pos : ∀ {it}, ValidFor l r it → it.2 = ⟨utf8Len l⟩
  | _, ⟨⟩ => rfl

theorem pos_eq_zero {l r it} (h : ValidFor l r it) : it.2 = 0 ↔ l = [] := by
  simp [h.pos, Pos.ext_iff]

theorem pos_eq_endPos {l r it} (h : ValidFor l r it) : it.2 = it.1.endPos ↔ r = [] := by
  simp only [h.pos, h.toString, endPos_eq, utf8Len_reverseAux, Pos.ext_iff]
  exact (Nat.add_left_cancel_iff (m := 0)).trans <| eq_comm.trans utf8Len_eq_zero

theorem curr : ∀ {it}, ValidFor l r it → it.curr = r.headD default
  | it, h => by cases h.out'; apply get_of_valid

theorem next : ∀ {it}, ValidFor l (c :: r) it → ValidFor (c :: l) r it.next
  | it, h => by
    cases h.out'
    simp only [Iterator.next, next_of_valid l.reverse c r]
    rw [← List.reverseAux_eq, utf8Len_reverse]; constructor

theorem prev : ∀ {it}, ValidFor (c :: l) r it → ValidFor l (c :: r) it.prev
  | it, h => by
    cases h.out'
    have := prev_of_valid l.reverse c r
    simp only [utf8Len_reverse] at this
    simp only [Iterator.prev, List.reverse_cons, List.append_assoc, List.singleton_append,
      utf8Len_append, utf8Len_reverse, utf8Len_cons, utf8Len_nil, Nat.zero_add, this]
    exact .of_eq _ (by simp [List.reverseAux_eq]) (by simp)

theorem prev_nil : ∀ {it}, ValidFor [] r it → ValidFor [] r it.prev
  | it, h => by
    simp only [Iterator.prev, h.toString, List.reverseAux_nil, h.pos, utf8Len_nil,
      Pos.mk_zero, prev_zero]
    constructor

theorem atEnd : ∀ {it}, ValidFor l r it → (it.atEnd ↔ r = [])
  | it, h => by
    simp only [Iterator.atEnd, h.pos, h.toString, endPos_eq, utf8Len_reverseAux, ge_iff_le,
      decide_eq_true_eq]
    exact Nat.add_le_add_iff_left.trans <| Nat.le_zero.trans utf8Len_eq_zero

theorem hasNext : ∀ {it}, ValidFor l r it → (it.hasNext ↔ r ≠ [])
  | it, h => by simp [Iterator.hasNext, ← h.atEnd, Iterator.atEnd]

theorem hasPrev : ∀ {it}, ValidFor l r it → (it.hasPrev ↔ l ≠ [])
  | it, h => by simp [Iterator.hasPrev, h.pos, Nat.pos_iff_ne_zero]

theorem setCurr' : ∀ {it}, ValidFor l r it →
    ValidFor l (r.modifyHead fun _ => c) (it.setCurr c)
  | it, h => by
    cases h.out'
    simp only [setCurr, utf8Len_reverse]
    refine .of_eq _ ?_ (by simp)
    have := set_of_valid l.reverse r c
    simp only [utf8Len_reverse] at this; simp [List.reverseAux_eq, this]

theorem setCurr (h : ValidFor l (c :: r) it) :
    ValidFor l (c :: r) (it.setCurr c) := h.setCurr'

theorem toEnd (h : ValidFor l r it) : ValidFor (r.reverse ++ l) [] it.toEnd := by
  simp only [Iterator.toEnd, h.toString, endPos_eq, utf8Len_reverseAux]
  exact .of_eq _ (by simp [List.reverseAux_eq]) (by simp [Nat.add_comm])

theorem toEnd' (it : Iterator) : ValidFor it.s.1.reverse [] it.toEnd := by
  simp only [Iterator.toEnd]
  exact .of_eq _ (by simp [List.reverseAux_eq]) (by simp [endPos, utf8ByteSize])

theorem extract (h₁ : ValidFor l (m ++ r) it₁) (h₂ : ValidFor (m.reverse ++ l) r it₂) :
    it₁.extract it₂ = ⟨m⟩ := by
  cases h₁.out; cases h₂.out
  simp only [Iterator.extract, List.reverseAux_eq, List.reverse_append, List.reverse_reverse,
    List.append_assoc, ne_eq, not_true_eq_false, decide_False, utf8Len_append, utf8Len_reverse,
    gt_iff_lt, pos_lt_eq, Nat.not_lt.2 (Nat.le_add_left ..), Bool.or_self, Bool.false_eq_true,
    ↓reduceIte]
  simpa [Nat.add_comm] using extract_of_valid l.reverse m r

theorem remainingToString {it} (h : ValidFor l r it) : it.remainingToString = ⟨r⟩ := by
  cases h.out
  simpa [Iterator.remainingToString, List.reverseAux_eq] using extract_of_valid l.reverse r []

theorem nextn : ∀ {it}, ValidFor l r it →
      ∀ n, n ≤ r.length → ValidFor ((r.take n).reverse ++ l) (r.drop n) (it.nextn n)
  | it, h, 0, _ => by simp [h, Iterator.nextn]
  | it, h, n+1, hn => by
    simp only [Iterator.nextn]
    have a::r := r
    simpa using h.next.nextn _ (Nat.le_of_succ_le_succ hn)

theorem prevn : ∀ {it}, ValidFor l r it →
      ∀ n, n ≤ l.length → ValidFor (l.drop n) ((l.take n).reverse ++ r) (it.prevn n)
  | it, h, 0, _ => by simp [h, Iterator.prevn]
  | it, h, n+1, hn => by
    simp only [Iterator.prevn]
    have a::l := l
    simpa using h.prev.prevn _ (Nat.le_of_succ_le_succ hn)

end ValidFor

namespace Valid

theorem validFor : ∀ {it}, Valid it → ∃ l r, ValidFor l r it
  | ⟨⟨_⟩, ⟨_⟩⟩, ⟨l, r, rfl, rfl⟩ =>
    ⟨l.reverse, r, by simpa [List.reverseAux_eq] using @ValidFor.mk l.reverse r⟩

theorem _root_.String.valid_mkIterator (s) : (mkIterator s).Valid := s.validFor_mkIterator.valid

theorem remainingBytes_le : ∀ {it}, Valid it → it.remainingBytes ≤ utf8ByteSize it.s
  | _, h => let ⟨l, r, h⟩ := h.validFor; by simp [h.remainingBytes, h.toString, Nat.le_add_left]

theorem next : ∀ {it}, Valid it → it.hasNext → Valid it.next
  | _, h, hn => by
    let ⟨l, r, h⟩ := h.validFor
    obtain ⟨c, r, rfl⟩ := List.exists_cons_of_ne_nil (h.hasNext.1 hn)
    exact h.next.valid

theorem prev : ∀ {it}, Valid it → Valid it.prev
  | _, h =>
    match h.validFor with
    | ⟨[], _, h⟩ => h.prev_nil.valid
    | ⟨_::_, _, h⟩ => h.prev.valid

theorem setCurr : ∀ {it}, Valid it → Valid (it.setCurr c)
  | it, h => by
    let ⟨l, r, h⟩ := h.validFor
    exact h.setCurr'.valid

theorem toEnd (it : String.Iterator) : Valid it.toEnd := (ValidFor.toEnd' _).valid

theorem remainingToString {it} (h : ValidFor l r it) : it.remainingToString = ⟨r⟩ := by
  cases h.out
  simpa [Iterator.remainingToString, List.reverseAux_eq] using extract_of_valid l.reverse r []

theorem prevn (h : Valid it) : ∀ n, Valid (it.prevn n)
  | 0 => h
  | n+1 => h.prev.prevn n

end Valid
end Iterator

@[nolint unusedHavesSuffices] -- false positive from unfolding String.offsetOfPosAux
theorem offsetOfPosAux_of_valid : ∀ l m r n,
    offsetOfPosAux ⟨l ++ m ++ r⟩ ⟨utf8Len l + utf8Len m⟩ ⟨utf8Len l⟩ n = n + m.length
  | l, [], r, n => by unfold offsetOfPosAux; simp
  | l, c::m, r, n => by
    unfold offsetOfPosAux
    rw [if_neg (by exact Nat.not_le.2 (Nat.lt_add_of_pos_right add_csize_pos))]
    simp only [List.append_assoc, atEnd_of_valid l (c::m++r)]
    simp only [List.cons_append, ↓reduceDite, utf8Len_cons, next_of_valid l c (m ++ r),
      List.length_cons, Nat.succ_eq_add_one]
    simpa [← Nat.add_assoc, Nat.add_right_comm, Nat.succ_eq_add_one] using
      offsetOfPosAux_of_valid (l++[c]) m r (n + 1)

theorem offsetOfPos_of_valid (l r) : offsetOfPos ⟨l ++ r⟩ ⟨utf8Len l⟩ = l.length := by
  simpa using offsetOfPosAux_of_valid [] l r 0

@[nolint unusedHavesSuffices] -- false positive from unfolding String.foldlAux
theorem foldlAux_of_valid (f : α → Char → α) : ∀ l m r a,
    foldlAux f ⟨l ++ m ++ r⟩ ⟨utf8Len l + utf8Len m⟩ ⟨utf8Len l⟩ a = m.foldl f a
  | l, [], r, a => by unfold foldlAux; simp
  | l, c::m, r, a => by
    unfold foldlAux
    rw [dif_pos (by exact Nat.lt_add_of_pos_right add_csize_pos)]
    simp only [List.append_assoc, List.cons_append, utf8Len_cons, next_of_valid l c (m ++ r),
      get_of_valid l (c :: (m ++ r)), Char.reduceDefault, List.headD_cons, List.foldl_cons]
    simpa [← Nat.add_assoc, Nat.add_right_comm] using foldlAux_of_valid f (l++[c]) m r (f a c)

theorem foldl_eq (f : α → Char → α) (s a) : foldl f a s = s.1.foldl f a := by
  simpa using foldlAux_of_valid f [] s.1 [] a

@[nolint unusedHavesSuffices] -- false positive from unfolding String.foldrAux
theorem foldrAux_of_valid (f : Char → α → α) (l m r a) :
    foldrAux f a ⟨l ++ m ++ r⟩ ⟨utf8Len l + utf8Len m⟩ ⟨utf8Len l⟩ = m.foldr f a := by
  rw [← m.reverse_reverse]
  induction m.reverse generalizing r a with (unfold foldrAux; simp)
  | cons c m IH =>
    rw [if_pos (by exact Nat.lt_add_of_pos_right add_csize_pos)]
    simp only [← Nat.add_assoc, by simpa using prev_of_valid (l ++ m.reverse) c r]
    simp only [by simpa using get_of_valid (l ++ m.reverse) (c :: r)]
    simpa using IH (c::r) (f c a)

theorem foldr_eq (f : Char → α → α) (s a) : foldr f a s = s.1.foldr f a := by
  simpa using foldrAux_of_valid f [] s.1 [] a

@[nolint unusedHavesSuffices] -- false positive from unfolding String.anyAux
theorem anyAux_of_valid (p : Char → Bool) : ∀ l m r,
    anyAux ⟨l ++ m ++ r⟩ ⟨utf8Len l + utf8Len m⟩ p ⟨utf8Len l⟩ = m.any p
  | l, [], r => by unfold anyAux; simp
  | l, c::m, r => by
    unfold anyAux
    rw [dif_pos (by exact Nat.lt_add_of_pos_right add_csize_pos)]
    simp only [List.append_assoc, List.cons_append, get_of_valid l (c :: (m ++ r)),
      Char.reduceDefault, List.headD_cons, utf8Len_cons, next_of_valid l c (m ++ r),
      Bool.if_true_left, Bool.decide_eq_true, List.any_cons]
    cases p c <;> simp
    simpa [← Nat.add_assoc, Nat.add_right_comm] using anyAux_of_valid p (l++[c]) m r

theorem any_eq (s : String) (p : Char → Bool) : any s p = s.1.any p := by
  simpa using anyAux_of_valid p [] s.1 []

theorem any_iff (s : String) (p : Char → Bool) : any s p ↔ ∃ c ∈ s.1, p c := by simp [any_eq]

theorem all_eq (s : String) (p : Char → Bool) : all s p = s.1.all p := by
  rw [all, any_eq, List.all_eq_not_any_not]

theorem all_iff (s : String) (p : Char → Bool) : all s p ↔ ∀ c ∈ s.1, p c := by simp [all_eq]

theorem contains_iff (s : String) (c : Char) : contains s c ↔ c ∈ s.1 := by
  simp [contains, any_iff]

@[nolint unusedHavesSuffices] -- false positive from unfolding String.mapAux
theorem mapAux_of_valid (f : Char → Char) : ∀ l r, mapAux f ⟨utf8Len l⟩ ⟨l ++ r⟩ = ⟨l ++ r.map f⟩
  | l, [] => by unfold mapAux; simp
  | l, c::r => by
    unfold mapAux
    rw [dif_neg (by rw [atEnd_of_valid]; simp)]
    simp only [get_of_valid l (c :: r), Char.reduceDefault, List.headD_cons,
      set_of_valid l (c :: r), List.modifyHead_cons, next_of_valid l (f c) r, List.map_cons]
    simpa using mapAux_of_valid f (l++[f c]) r

theorem map_eq (f : Char → Char) (s) : map f s = ⟨s.1.map f⟩ := by
  simpa using mapAux_of_valid f [] s.1

-- TODO: substrEq
-- TODO: isPrefixOf
-- TODO: replace

@[nolint unusedHavesSuffices] -- false positive from unfolding String.takeWhileAux
theorem takeWhileAux_of_valid (p : Char → Bool) : ∀ l m r,
    Substring.takeWhileAux ⟨l ++ m ++ r⟩ ⟨utf8Len l + utf8Len m⟩ p ⟨utf8Len l⟩ =
      ⟨utf8Len l + utf8Len (m.takeWhile p)⟩
  | l, [], r => by unfold Substring.takeWhileAux List.takeWhile; simp
  | l, c::m, r => by
    unfold Substring.takeWhileAux List.takeWhile
    rw [dif_pos (by exact Nat.lt_add_of_pos_right add_csize_pos)]
    simp only [List.append_assoc, List.cons_append, get_of_valid l (c :: (m ++ r)),
      Char.reduceDefault, List.headD_cons, utf8Len_cons, next_of_valid l c (m ++ r)]
    cases p c <;> simp
    simpa [← Nat.add_assoc, Nat.add_right_comm] using takeWhileAux_of_valid p (l++[c]) m r

end String

open String

namespace Substring

/-- Validity for a substring. -/
structure Valid (s : Substring) : Prop where
  /-- The start position of a valid substring is valid. -/
  startValid : s.startPos.Valid s.str
  /-- The stop position of a valid substring is valid. -/
  stopValid : s.stopPos.Valid s.str
  /-- The stop position of a substring is at least the start. -/
  le : s.startPos ≤ s.stopPos

theorem Valid_default : Valid default := ⟨Pos.valid_zero, Pos.valid_zero, Nat.le_refl _⟩

/-- A substring is represented by three lists `l m r`, where `m` is the middle section
(the actual substring) and `l ++ m ++ r` is the underlying string. -/
inductive ValidFor (l m r : List Char) : Substring → Prop
  /-- The constructor for `ValidFor`. -/
  | mk : ValidFor l m r ⟨⟨l ++ m ++ r⟩, ⟨utf8Len l⟩, ⟨utf8Len l + utf8Len m⟩⟩

namespace ValidFor

theorem valid : ∀ {s}, ValidFor l m r s → Valid s
  | _, ⟨⟩ => ⟨⟨l, m ++ r, by simp⟩, ⟨l ++ m, r, by simp⟩, Nat.le_add_right ..⟩

theorem of_eq : ∀ s,
    s.str.1 = l ++ m ++ r →
    s.startPos.1 = utf8Len l →
    s.stopPos.1 = utf8Len l + utf8Len m →
    ValidFor l m r s
  | ⟨⟨_⟩, ⟨_⟩, ⟨_⟩⟩, rfl, rfl, rfl => ⟨⟩

theorem _root_.String.validFor_toSubstring (s : String) : ValidFor [] s.1 [] s :=
  .of_eq _ (by simp [toSubstring]) rfl (by simp [toSubstring, endPos, utf8ByteSize])

theorem str : ∀ {s}, ValidFor l m r s → s.str = ⟨l ++ m ++ r⟩
  | _, ⟨⟩ => rfl

theorem startPos : ∀ {s}, ValidFor l m r s → s.startPos = ⟨utf8Len l⟩
  | _, ⟨⟩ => rfl

theorem stopPos : ∀ {s}, ValidFor l m r s → s.stopPos = ⟨utf8Len l + utf8Len m⟩
  | _, ⟨⟩ => rfl

theorem bsize : ∀ {s}, ValidFor l m r s → s.bsize = utf8Len m
  | _, ⟨⟩ => by simp [Substring.bsize, Nat.add_sub_cancel_left]

theorem isEmpty : ∀ {s}, ValidFor l m r s → (s.isEmpty ↔ m = [])
  | _, h => by simp [Substring.isEmpty, h.bsize]

theorem toString : ∀ {s}, ValidFor l m r s → s.toString = ⟨m⟩
  | _, ⟨⟩ => extract_of_valid l m r

theorem toIterator : ∀ {s}, ValidFor l m r s → s.toIterator.ValidFor l.reverse (m ++ r)
  | _, h => by
    simp only [Substring.toIterator]
    exact .of_eq _ (by simp [h.str, List.reverseAux_eq]) (by simp [h.startPos])

theorem get : ∀ {s}, ValidFor l (m₁ ++ c :: m₂) r s → s.get ⟨utf8Len m₁⟩ = c
  | _, ⟨⟩ => by simpa using get_of_valid (l ++ m₁) (c :: m₂ ++ r)

theorem next : ∀ {s}, ValidFor l (m₁ ++ c :: m₂) r s →
    s.next ⟨utf8Len m₁⟩ = ⟨utf8Len m₁ + c.utf8Size⟩
  | _, ⟨⟩ => by
    simp only [Substring.next, utf8Len_append, utf8Len_cons, List.append_assoc, List.cons_append]
    rw [if_neg (mt Pos.ext_iff.1 ?a)]
    case a =>
      simpa [Nat.add_assoc, Nat.add_comm, Nat.add_left_comm] using
        @ne_add_csize_add_self (utf8Len l + utf8Len m₁) (utf8Len m₂) c
    have := next_of_valid (l ++ m₁) c (m₂ ++ r)
    simp only [List.append_assoc, utf8Len_append, Pos.add_eq] at this ⊢; rw [this]
    simp [Nat.add_assoc, Nat.add_sub_cancel_left]

theorem next_stop : ∀ {s}, ValidFor l m r s → s.next ⟨utf8Len m⟩ = ⟨utf8Len m⟩
  | _, ⟨⟩ => by simp [Substring.next, Pos.add_eq]

theorem prev : ∀ {s}, ValidFor l (m₁ ++ c :: m₂) r s →
    s.prev ⟨utf8Len m₁ + c.utf8Size⟩ = ⟨utf8Len m₁⟩
  | _, ⟨⟩ => by
    simp only [Substring.prev, List.append_assoc, List.cons_append]
    rw [if_neg (mt Pos.ext_iff.1 <| Ne.symm ?a)]
    case a => simpa [Nat.add_comm] using @ne_add_csize_add_self (utf8Len l) (utf8Len m₁) c
    have := prev_of_valid (l ++ m₁) c (m₂ ++ r)
    simp only [List.append_assoc, utf8Len_append, Nat.add_assoc, Pos.add_eq] at this ⊢; rw [this]
    simp [Nat.add_sub_cancel_left]

theorem nextn_stop : ∀ {s}, ValidFor l m r s → ∀ n, s.nextn n ⟨utf8Len m⟩ = ⟨utf8Len m⟩
  | _, _, 0 => rfl
  | _, h, n+1 => by simp [Substring.nextn, h.next_stop, h.nextn_stop n]

theorem nextn : ∀ {s}, ValidFor l (m₁ ++ m₂) r s →
    ∀ n, s.nextn n ⟨utf8Len m₁⟩ = ⟨utf8Len m₁ + utf8Len (m₂.take n)⟩
  | _, _, 0 => by simp [Substring.nextn]
  | s, h, n+1 => by
    simp only [Substring.nextn]
    match m₂ with
    | [] => simp at h; simp [h.next_stop, h.nextn_stop]
    | c::m₂ =>
      rw [h.next]
      have := @nextn l (m₁ ++ [c]) m₂ r s (by simp [h]) n
      simp at this; rw [this]; simp [Nat.add_assoc, Nat.add_comm, Nat.add_left_comm]

theorem prevn : ∀ {s}, ValidFor l (m₁.reverse ++ m₂) r s →
    ∀ n, s.prevn n ⟨utf8Len m₁⟩ = ⟨utf8Len (m₁.drop n)⟩
  | _, _, 0 => by simp [Substring.prevn]
  | s, h, n+1 => by
    simp only [Substring.prevn]
    match m₁ with
    | [] => simp
    | c::m₁ =>
      rw [List.reverse_cons, List.append_assoc] at h
      have := h.prev; simp at this; simp [this, h.prevn n]

theorem front : ∀ {s}, ValidFor l (c :: m) r s → s.front = c
  | _, h => h.get (m₁ := [])

theorem drop : ∀ {s}, ValidFor l m r s → ∀ n, ValidFor (l ++ m.take n) (m.drop n) r (s.drop n)
  | s, h, n => by
    have : Substring.nextn {..} .. = _ := h.nextn (m₁ := []) n
    simp only [utf8Len_nil, Pos.mk_zero, Nat.zero_add] at this
    simp only [Substring.drop, this]
    simp only [h.str, List.append_assoc, h.startPos, h.stopPos]
    rw [← List.take_append_drop n m] at h
    refine .of_eq _ (by simp) (by simp) ?_
    conv => lhs; rw [← List.take_append_drop n m]
    simp [-List.take_append_drop, Nat.add_assoc]

theorem take : ∀ {s}, ValidFor l m r s → ∀ n, ValidFor l (m.take n) (m.drop n ++ r) (s.take n)
  | s, h, n => by
    have : Substring.nextn {..} .. = _ := h.nextn (m₁ := []) n
    simp at this
    simp only [Substring.take, this]
    simp only [h.str, List.append_assoc, h.startPos]
    rw [← List.take_append_drop n m] at h
    refine .of_eq _ ?_ (by simp) (by simp)
    conv => lhs; rw [← List.take_append_drop n m]
    simp [-List.take_append_drop, Nat.add_assoc]

-- TODO: takeRight, dropRight

theorem atEnd : ∀ {s}, ValidFor l m r s → (s.atEnd ⟨p⟩ ↔ p = utf8Len m)
  | _, ⟨⟩ => by simp [Substring.atEnd, Pos.ext_iff, Nat.add_left_cancel_iff]

theorem extract : ∀ {s}, ValidFor l m r s → ValidFor ml mm mr ⟨⟨m⟩, b, e⟩ →
    ∃ l' r', ValidFor l' mm r' (s.extract b e)
  | _, ⟨⟩, ⟨⟩ => by
    simp only [Substring.extract, ge_iff_le, Pos.mk_le_mk, List.append_assoc, utf8Len_append]
    split
    · next h =>
      rw [utf8Len_eq_zero.1 <| Nat.le_zero.1 <| Nat.add_le_add_iff_left.1 h]
      exact ⟨[], [], ⟨⟩⟩
    · next h =>
      refine ⟨l ++ ml, mr ++ r, .of_eq _ (by simp) ?_ ?_⟩ <;>
        simp only [Pos.add_byteIdx, Nat.min_eq_min, utf8Len_append]
          <;> rw [Nat.min_eq_right]
          <;> try simp [Nat.add_le_add_iff_left, Nat.le_add_right]
      rw [Nat.add_assoc]

-- TODO: splitOn

theorem foldl (f) (init : α) : ∀ {s}, ValidFor l m r s → s.foldl f init = m.foldl f init
  | _, ⟨⟩ => by simp [-List.append_assoc, Substring.foldl, foldlAux_of_valid]

theorem foldr (f) (init : α) : ∀ {s}, ValidFor l m r s → s.foldr f init = m.foldr f init
  | _, ⟨⟩ => by simp [-List.append_assoc, Substring.foldr, foldrAux_of_valid]

theorem any (f) : ∀ {s}, ValidFor l m r s → s.any f = m.any f
  | _, ⟨⟩ => by simp [-List.append_assoc, Substring.any, anyAux_of_valid]

theorem all (f) : ∀ {s}, ValidFor l m r s → s.all f = m.all f
  | _, h => by simp [Substring.all, h.any, List.all_eq_not_any_not]

theorem contains (c) : ∀ {s}, ValidFor l m r s → (s.contains c ↔ c ∈ m)
  | _, h => by simp [Substring.contains, h.any, String.contains]

theorem takeWhile (p : Char → Bool) : ∀ {s}, ValidFor l m r s →
    ValidFor l (m.takeWhile p) (m.dropWhile p ++ r) (s.takeWhile p)
  | _, ⟨⟩ => by
    simp only [Substring.takeWhile, takeWhileAux_of_valid]
    refine' .of_eq .. <;> simp
    rw [← List.append_assoc, List.takeWhile_append_dropWhile]

theorem dropWhile (p : Char → Bool) : ∀ {s}, ValidFor l m r s →
    ValidFor (l ++ m.takeWhile p) (m.dropWhile p) r (s.dropWhile p)
  | _, ⟨⟩ => by
    simp only [Substring.dropWhile, takeWhileAux_of_valid]
    refine' .of_eq .. <;> simp
    rw [Nat.add_assoc, ← utf8Len_append (m.takeWhile p), List.takeWhile_append_dropWhile]

-- TODO: takeRightWhile

end ValidFor

namespace Valid

theorem validFor : ∀ {s}, Valid s → ∃ l m r, ValidFor l m r s
  | ⟨⟨_⟩, ⟨_⟩, ⟨_⟩⟩, ⟨⟨l, mr, rfl, rfl⟩, ⟨lm, r, e, rfl⟩, h⟩ => by
    simp only [utf8ByteSize.go_eq, Pos.mk_le_mk] at *
    have := (or_iff_right_iff_imp.2 fun h => ?x).1 (List.append_eq_append_iff.1 e)
    case x =>
      match l, r, h with | _, _, ⟨m, rfl, rfl⟩ => ?_
      simp only [utf8Len_append] at h
      cases utf8Len_eq_zero.1 <| Nat.le_zero.1 (Nat.le_of_add_le_add_left (c := 0) h)
      exact ⟨[], by simp⟩
    match lm, mr, this with
    | _, _, ⟨m, rfl, rfl⟩ => exact ⟨l, m, r, by simpa using ValidFor.mk⟩

theorem valid : ∀ {s}, ValidFor l m r s → Valid s
  | _, ⟨⟩ => ⟨⟨l, m ++ r, by simp⟩, ⟨l ++ m, r, by simp⟩, Nat.le_add_right ..⟩

theorem _root_.String.valid_toSubstring (s : String) : Valid s :=
  s.validFor_toSubstring.valid

theorem bsize : ∀ {s}, Valid s → s.bsize = utf8Len s.toString.1
  | _, h => let ⟨l, m, r, h⟩ := h.validFor; by simp [h.bsize, h.toString]

theorem isEmpty : ∀ {s}, Valid s → (s.isEmpty ↔ s.toString = "")
  | _, h => let ⟨l, m, r, h⟩ := h.validFor; by simp [h.isEmpty, h.toString, ext_iff]

theorem get : ∀ {s}, Valid s → s.toString.1 = m₁ ++ c :: m₂ → s.get ⟨utf8Len m₁⟩ = c
  | _, h, e => by
    let ⟨l, m, r, h⟩ := h.validFor
    simp only [h.toString] at e; subst e; simp [h.get]

theorem next : ∀ {s}, Valid s → s.toString.1 = m₁ ++ c :: m₂ →
    s.next ⟨utf8Len m₁⟩ = ⟨utf8Len m₁ + c.utf8Size⟩
  | _, h, e => by
    let ⟨l, m, r, h⟩ := h.validFor
    simp only [h.toString] at e; subst e; simp [h.next]

theorem next_stop : ∀ {s}, Valid s → s.next ⟨s.bsize⟩ = ⟨s.bsize⟩
  | _, h => let ⟨l, m, r, h⟩ := h.validFor; by simp [h.bsize, h.next_stop]

theorem prev : ∀ {s}, Valid s → s.toString.1 = m₁ ++ c :: m₂ →
    s.prev ⟨utf8Len m₁ + c.utf8Size⟩ = ⟨utf8Len m₁⟩
  | _, h, e => by
    let ⟨l, m, r, h⟩ := h.validFor
    simp only [h.toString] at e; subst e; simp [h.prev]

theorem nextn_stop : ∀ {s}, Valid s → ∀ n, s.nextn n ⟨s.bsize⟩ = ⟨s.bsize⟩
  | _, h, n => let ⟨l, m, r, h⟩ := h.validFor; by simp [h.bsize, h.nextn_stop]

theorem nextn : ∀ {s}, Valid s → s.toString.1 = m₁ ++ m₂ →
    ∀ n, s.nextn n ⟨utf8Len m₁⟩ = ⟨utf8Len m₁ + utf8Len (m₂.take n)⟩
  | _, h, e => by
    let ⟨l, m, r, h⟩ := h.validFor
    simp only [h.toString] at e; subst e; simp [h.nextn]

theorem prevn : ∀ {s}, Valid s → s.toString.1 = m₁.reverse ++ m₂ →
    ∀ n, s.prevn n ⟨utf8Len m₁⟩ = ⟨utf8Len (m₁.drop n)⟩
  | _, h, e => by
    let ⟨l, m, r, h⟩ := h.validFor
    simp only [h.toString] at e; subst e; simp [h.prevn]

theorem front : ∀ {s}, Valid s → s.toString.1 = c :: m → s.front = c
  | _, h => h.get (m₁ := [])

theorem drop : ∀ {s}, Valid s → ∀ n, Valid (s.drop n)
  | _, h, _ => let ⟨_, _, _, h⟩ := h.validFor; (h.drop _).valid

theorem data_drop : ∀ {s}, Valid s → ∀ n, (s.drop n).toString.1 = s.toString.1.drop n
  | _, h, _ => let ⟨_, _, _, h⟩ := h.validFor; by simp [(h.drop _).toString, h.toString]

theorem take : ∀ {s}, Valid s → ∀ n, Valid (s.take n)
  | _, h, _ => let ⟨_, _, _, h⟩ := h.validFor; (h.take _).valid

theorem data_take : ∀ {s}, Valid s → ∀ n, (s.take n).toString.1 = s.toString.1.take n
  | _, h, _ => let ⟨_, _, _, h⟩ := h.validFor; by simp [(h.take _).toString, h.toString]

-- TODO: takeRight, dropRight

theorem atEnd : ∀ {s}, Valid s → (s.atEnd ⟨p⟩ ↔ p = utf8ByteSize s.toString)
  | _, h => let ⟨_, _, _, h⟩ := h.validFor; by simp [h.atEnd, h.toString]

theorem extract : ∀ {s}, Valid s → Valid ⟨s.toString, b, e⟩ → Valid (s.extract b e)
  | _, h₁, h₂ => by
    let ⟨l, m, r, h₁⟩ := h₁.validFor
    rw [h₁.toString] at h₂
    let ⟨ml, mm, mr, h₂⟩ := h₂.validFor
    have ⟨l', r', h₃⟩ := h₁.extract h₂
    exact h₃.valid

theorem toString_extract : ∀ {s}, Valid s → Valid ⟨s.toString, b, e⟩ →
    (s.extract b e).toString = s.toString.extract b e
  | _, h₁, h₂ => by
    let ⟨l, m, r, h₁⟩ := h₁.validFor
    rw [h₁.toString] at h₂
    let ⟨ml, mm, mr, h₂⟩ := h₂.validFor
    have ⟨l', r', h₃⟩ := h₁.extract h₂
    rw [h₃.toString, h₁.toString, ← h₂.toString, toString]

theorem foldl (f) (init : α) : ∀ {s}, Valid s → s.foldl f init = s.toString.1.foldl f init
  | _, h => let ⟨_, _, _, h⟩ := h.validFor; by simp [h.foldl, h.toString]

theorem foldr (f) (init : α) : ∀ {s}, Valid s → s.foldr f init = s.toString.1.foldr f init
  | _, h => let ⟨_, _, _, h⟩ := h.validFor; by simp [h.foldr, h.toString]

theorem any (f) : ∀ {s}, Valid s → s.any f = s.toString.1.any f
  | _, h => let ⟨_, _, _, h⟩ := h.validFor; by simp [h.any, h.toString]

theorem all (f) : ∀ {s}, Valid s → s.all f = s.toString.1.all f
  | _, h => let ⟨_, _, _, h⟩ := h.validFor; by simp [h.all, h.toString]

theorem contains (c) : ∀ {s}, Valid s → (s.contains c ↔ c ∈ s.toString.1)
  | _, h => let ⟨_, _, _, h⟩ := h.validFor; by simp [h.contains, h.toString]

theorem takeWhile (p : Char → Bool) : ∀ {s}, Valid s → Valid (s.takeWhile p)
  | _, h => let ⟨_, _, _, h⟩ := h.validFor; (h.takeWhile _).valid

theorem data_takeWhile (p) : ∀ {s}, Valid s →
    (s.takeWhile p).toString.1 = s.toString.1.takeWhile p
  | _, h => let ⟨_, _, _, h⟩ := h.validFor; by simp [(h.takeWhile _).toString, h.toString]

theorem dropWhile (p : Char → Bool) : ∀ {s}, Valid s → Valid (s.dropWhile p)
  | _, h => let ⟨_, _, _, h⟩ := h.validFor; (h.dropWhile _).valid

theorem data_dropWhile (p) : ∀ {s}, Valid s →
    (s.dropWhile p).toString.1 = s.toString.1.dropWhile p
  | _, h => let ⟨_, _, _, h⟩ := h.validFor; by simp [(h.dropWhile _).toString, h.toString]

-- TODO: takeRightWhile

end Valid
end Substring

namespace String

theorem drop_eq (s : String) (n : Nat) : s.drop n = ⟨s.1.drop n⟩ :=
  (s.validFor_toSubstring.drop n).toString

@[simp] theorem data_drop (s : String) (n : Nat) : (s.drop n).1 = s.1.drop n := by rw [drop_eq]

@[simp] theorem drop_empty {n : Nat} : "".drop n = "" := by rw [drop_eq, List.drop_nil]

theorem take_eq (s : String) (n : Nat) : s.take n = ⟨s.1.take n⟩ :=
  (s.validFor_toSubstring.take n).toString

@[simp] theorem data_take (s : String) (n : Nat) : (s.take n).1 = s.1.take n := by rw [take_eq]

theorem takeWhile_eq (p : Char → Bool) (s : String) : s.takeWhile p = ⟨s.1.takeWhile p⟩ :=
  (s.validFor_toSubstring.takeWhile p).toString

@[simp] theorem data_takeWhile (p : Char → Bool) (s : String) :
    (s.takeWhile p).1 = s.1.takeWhile p := by rw [takeWhile_eq]

theorem dropWhile_eq (p : Char → Bool) (s : String) : s.dropWhile p = ⟨s.1.dropWhile p⟩ :=
  (s.validFor_toSubstring.dropWhile p).toString

@[simp] theorem data_dropWhile (p : Char → Bool) (s : String) :
    (s.dropWhile p).1 = s.1.dropWhile p := by rw [dropWhile_eq]

end String<|MERGE_RESOLUTION|>--- conflicted
+++ resolved
@@ -233,14 +233,8 @@
     simp [Nat.add_assoc, Nat.add_comm]
 
 theorem prev_of_valid (cs : List Char) (c : Char) (cs' : List Char) :
-<<<<<<< HEAD
     prev ⟨cs ++ c :: cs'⟩ ⟨utf8Len cs + c.utf8Size⟩ = ⟨utf8Len cs⟩ := by
   simp [prev]; refine (if_neg (Pos.ne_of_gt add_csize_pos)).trans ?_
-=======
-    prev ⟨cs ++ c :: cs'⟩ ⟨utf8Len cs + csize c⟩ = ⟨utf8Len cs⟩ := by
-  simp only [prev]
-  refine (if_neg (Pos.ne_of_gt add_csize_pos)).trans ?_
->>>>>>> 4115b227
   rw [utf8PrevAux_of_valid] <;> simp
 
 theorem prev_of_valid' (cs cs' : List Char) :
@@ -328,24 +322,12 @@
         refine Nat.lt_min.2 ⟨?_, ?_⟩ <;> exact Nat.lt_add_of_pos_right add_csize_pos,
       show get ⟨l₁ ++ a :: r₁⟩ ⟨p⟩ = a by simp [hl₁, get_of_valid],
       show get ⟨l₂ ++ b :: r₂⟩ ⟨p⟩ = b by simp [hl₂, get_of_valid]]
-<<<<<<< HEAD
     simp; split <;> simp
     subst b
     rw [show next ⟨l₁ ++ a :: r₁⟩ ⟨p⟩ = ⟨utf8Len l₁ + a.utf8Size⟩ by simp [hl₁, next_of_valid]]
     simpa [← hl₁, ← Nat.add_assoc, Nat.add_right_comm] using
       firstDiffPos_loop_eq (l₁ ++ [a]) (l₂ ++ [a]) r₁ r₂ stop (p + a.utf8Size)
         (by simp [hl₁]) (by simp [hl₂]) (by simp [hstop, ← Nat.add_assoc, Nat.add_right_comm])
-=======
-    simp only [bne_iff_ne, ne_eq, ite_not, decide_eq_true_eq]
-    split
-    · simp only [utf8Len_cons]
-      subst b
-      rw [show next ⟨l₁ ++ a :: r₁⟩ ⟨p⟩ = ⟨utf8Len l₁ + csize a⟩ by simp [hl₁, next_of_valid]]
-      simpa [← hl₁, ← Nat.add_assoc, Nat.add_right_comm] using
-        firstDiffPos_loop_eq (l₁ ++ [a]) (l₂ ++ [a]) r₁ r₂ stop (p + csize a)
-          (by simp [hl₁]) (by simp [hl₂]) (by simp [hstop, ← Nat.add_assoc, Nat.add_right_comm])
-    · simp
->>>>>>> 4115b227
   · next h =>
     rw [dif_neg] <;> simp [hstop, ← hl₁, ← hl₂, -Nat.not_lt, Nat.lt_min]
     intro h₁ h₂
