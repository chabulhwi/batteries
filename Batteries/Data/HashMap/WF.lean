/-
Copyright (c) 2022 Mario Carneiro. All rights reserved.
Released under Apache 2.0 license as described in the file LICENSE.
Authors: Mario Carneiro
-/
import Batteries.Tactic.SeqFocus
import Batteries.Data.HashMap.Basic
import Batteries.Data.Nat.Lemmas
import Batteries.Data.List.Lemmas

namespace Batteries.HashMap
namespace Imp

attribute [-simp] Bool.not_eq_true

namespace Buckets

@[ext] protected theorem ext : ∀ {b₁ b₂ : Buckets α β}, b₁.1.toList = b₂.1.toList → b₁ = b₂
  | ⟨⟨_⟩, _⟩, ⟨⟨_⟩, _⟩, rfl => rfl

theorem toList_update (self : Buckets α β) (i d h) :
    (self.update i d h).1.toList = self.1.toList.set i.toNat d := rfl

@[deprecated (since := "2024-09-09")] alias update_data := toList_update

theorem exists_of_update (self : Buckets α β) (i d h) :
    ∃ l₁ l₂, self.1.toList = l₁ ++ self.1[i] :: l₂ ∧ List.length l₁ = i.toNat ∧
      (self.update i d h).1.toList = l₁ ++ d :: l₂ := by
<<<<<<< HEAD
  simp only [Array.toList_length, Array.ugetElem_eq_getElem, Array.getElem_eq_getElem_toList]
=======
  simp only [Array.length_toList, Array.ugetElem_eq_getElem, Array.getElem_eq_getElem_toList]
>>>>>>> f15264a7
  exact List.exists_of_set h

theorem update_update (self : Buckets α β) (i d d' h h') :
    (self.update i d h).update i d' h' = self.update i d' h := by
<<<<<<< HEAD
  simp only [update, Array.uset, Array.toList_length]
=======
  simp only [update, Array.uset, Array.length_toList]
>>>>>>> f15264a7
  congr 1
  rw [Array.set_set]

theorem size_eq (data : Buckets α β) :
  size data = .sum (data.1.toList.map (·.toList.length)) := rfl

theorem mk_size (h) : (mk n h : Buckets α β).size = 0 := by
  simp only [mk, mkArray, size_eq]; clear h
  induction n <;> simp_all [List.replicate_succ]

theorem WF.mk' [BEq α] [Hashable α] (h) : (Buckets.mk n h : Buckets α β).WF := by
  refine ⟨fun _ h => ?_, fun i h => ?_⟩
  · simp only [Buckets.mk, mkArray, List.mem_replicate, ne_eq] at h
    simp [h, List.Pairwise.nil]
  · simp [Buckets.mk, empty', mkArray, Array.getElem_eq_getElem_toList, AssocList.All]

theorem WF.update [BEq α] [Hashable α] {buckets : Buckets α β} {i d h} (H : buckets.WF)
    (h₁ : ∀ [PartialEquivBEq α] [LawfulHashable α],
      (buckets.1[i].toList.Pairwise fun a b => ¬(a.1 == b.1)) →
      d.toList.Pairwise fun a b => ¬(a.1 == b.1))
    (h₂ : (buckets.1[i].All fun k _ => ((hash k).toUSize % buckets.1.size).toNat = i.toNat) →
      d.All fun k _ => ((hash k).toUSize % buckets.1.size).toNat = i.toNat) :
    (buckets.update i d h).WF := by
  refine ⟨fun l hl => ?_, fun i hi p hp => ?_⟩
  · exact match List.mem_or_eq_of_mem_set hl with
    | .inl hl => H.1 _ hl
    | .inr rfl => h₁ (H.1 _ (Array.getElem_mem_toList ..))
  · revert hp
    simp only [Array.getElem_eq_getElem_toList, toList_update, List.getElem_set,
<<<<<<< HEAD
      Array.toList_length, update_size]
    split <;> intro hp
    · next eq => exact eq ▸ h₂ (H.2 _ _) _ hp
    · simp only [update_size, Array.toList_length] at hi
=======
      Array.length_toList, update_size]
    split <;> intro hp
    · next eq => exact eq ▸ h₂ (H.2 _ _) _ hp
    · simp only [update_size, Array.length_toList] at hi
>>>>>>> f15264a7
      exact H.2 i hi _ hp

end Buckets

theorem reinsertAux_size [Hashable α] (data : Buckets α β) (a : α) (b : β) :
    (reinsertAux data a b).size = data.size.succ := by
<<<<<<< HEAD
  simp only [reinsertAux, Array.toList_length, Array.ugetElem_eq_getElem, Buckets.size_eq,
=======
  simp only [reinsertAux, Array.length_toList, Array.ugetElem_eq_getElem, Buckets.size_eq,
>>>>>>> f15264a7
    Nat.succ_eq_add_one]
  refine have ⟨l₁, l₂, h₁, _, eq⟩ := Buckets.exists_of_update ..; eq ▸ ?_
  simp [h₁, Nat.succ_add]; rfl

theorem reinsertAux_WF [BEq α] [Hashable α] {data : Buckets α β} {a : α} {b : β} (H : data.WF)
    (h₁ : ∀ [PartialEquivBEq α] [LawfulHashable α],
      haveI := mkIdx data.2 (hash a).toUSize
      data.val[this.1].All fun x _ => ¬(a == x)) :
    (reinsertAux data a b).WF :=
  H.update (.cons h₁) fun
    | _, _, .head .. => rfl
    | H, _, .tail _ h => H _ h

theorem expand_size [Hashable α] {buckets : Buckets α β} :
    (expand sz buckets).buckets.size = buckets.size := by
  rw [expand, go]
  · rw [Buckets.mk_size]; simp [Buckets.size]
  · nofun
where
  go (i source) (target : Buckets α β) (hs : ∀ j < i, source.toList[j]?.getD .nil = .nil) :
      (expand.go i source target).size =
        .sum (source.toList.map (·.toList.length)) + target.size := by
    unfold expand.go; split
    · next H =>
      refine (go (i+1) _ _ fun j hj => ?a).trans ?b
      · case a =>
<<<<<<< HEAD
        simp only [Array.toList_length, Array.toList_set]
=======
        simp only [Array.length_toList, Array.toList_set]
>>>>>>> f15264a7
        simp [List.getD_eq_getElem?_getD, List.getElem?_set, Option.map_eq_map]; split
        · cases source.toList[j]? <;> rfl
        · next H => exact hs _ (Nat.lt_of_le_of_ne (Nat.le_of_lt_succ hj) (Ne.symm H))
      · case b =>
<<<<<<< HEAD
        simp only [Array.toList_length, Array.toList_set, Array.get_eq_getElem, AssocList.foldl_eq]
        refine have ⟨l₁, l₂, h₁, _, eq⟩ := List.exists_of_set H; eq ▸ ?_
        rw [h₁]
        simp only [Buckets.size_eq, List.map_append, List.map_cons, AssocList.toList,
          List.length_nil, Nat.sum_append, Nat.sum_cons, Nat.zero_add, Array.toList_length]
=======
        simp only [Array.length_toList, Array.toList_set, Array.get_eq_getElem, AssocList.foldl_eq]
        refine have ⟨l₁, l₂, h₁, _, eq⟩ := List.exists_of_set H; eq ▸ ?_
        rw [h₁]
        simp only [Buckets.size_eq, List.map_append, List.map_cons, AssocList.toList,
          List.length_nil, Nat.sum_append, Nat.sum_cons, Nat.zero_add, Array.length_toList]
>>>>>>> f15264a7
        rw [Nat.add_assoc, Nat.add_assoc, Nat.add_assoc]; congr 1
        (conv => rhs; rw [Nat.add_left_comm]); congr 1
        rw [← Array.getElem_eq_getElem_toList]
        have := @reinsertAux_size α β _; simp [Buckets.size] at this
        induction source[i].toList generalizing target <;> simp [*, Nat.succ_add]; rfl
    · next H =>
      rw [(_ : Nat.sum _ = 0), Nat.zero_add]
      rw [← (_ : source.toList.map (fun _ => .nil) = source.toList)]
      · simp only [List.map_map]
        induction source.toList <;> simp [*]
      refine List.ext_getElem (by simp) fun j h₁ h₂ => ?_
<<<<<<< HEAD
      simp only [List.getElem_map, Array.toList_length]
=======
      simp only [List.getElem_map, Array.length_toList]
>>>>>>> f15264a7
      have := (hs j (Nat.lt_of_lt_of_le h₂ (Nat.not_lt.1 H))).symm
      rwa [List.getElem?_eq_getElem] at this
  termination_by source.size - i

theorem expand_WF.foldl [BEq α] [Hashable α] (rank : α → Nat) {l : List (α × β)} {i : Nat}
    (hl₁ : ∀ [PartialEquivBEq α] [LawfulHashable α], l.Pairwise fun a b => ¬(a.1 == b.1))
    (hl₂ : ∀ x ∈ l, rank x.1 = i)
    {target : Buckets α β} (ht₁ : target.WF)
    (ht₂ : ∀ bucket ∈ target.1.toList,
      bucket.All fun k _ => rank k ≤ i ∧
        ∀ [PartialEquivBEq α] [LawfulHashable α], ∀ x ∈ l, ¬(x.1 == k)) :
    (l.foldl (fun d x => reinsertAux d x.1 x.2) target).WF ∧
    ∀ bucket ∈ (l.foldl (fun d x => reinsertAux d x.1 x.2) target).1.toList,
      bucket.All fun k _ => rank k ≤ i := by
  induction l generalizing target with
  | nil => exact ⟨ht₁, fun _ h₁ _ h₂ => (ht₂ _ h₁ _ h₂).1⟩
  | cons _ _ ih =>
    simp only [List.pairwise_cons, List.mem_cons, forall_eq_or_imp] at hl₁ hl₂ ht₂
    refine ih hl₁.2 hl₂.2
      (reinsertAux_WF ht₁ fun _ h => (ht₂ _ (Array.getElem_mem_toList ..) _ h).2.1)
      (fun _ h => ?_)
<<<<<<< HEAD
    simp only [reinsertAux, Buckets.update, Array.uset, Array.toList_length,
=======
    simp only [reinsertAux, Buckets.update, Array.uset, Array.length_toList,
>>>>>>> f15264a7
      Array.ugetElem_eq_getElem, Array.toList_set] at h
    match List.mem_or_eq_of_mem_set h with
    | .inl h =>
      intro _ hf
      have ⟨h₁, h₂⟩ := ht₂ _ h _ hf
      exact ⟨h₁, h₂.2⟩
    | .inr h => subst h; intro
      | _, .head .. =>
        exact ⟨hl₂.1 ▸ Nat.le_refl _, fun _ h h' => hl₁.1 _ h (PartialEquivBEq.symm h')⟩
      | _, .tail _ h =>
        have ⟨h₁, h₂⟩ := ht₂ _ (Array.getElem_mem_toList ..) _ h
        exact ⟨h₁, h₂.2⟩

theorem expand_WF [BEq α] [Hashable α] {buckets : Buckets α β} (H : buckets.WF) :
    (expand sz buckets).buckets.WF :=
  go _ H.1 H.2 ⟨.mk' _, fun _ _ _ _ => by simp_all [Buckets.mk, List.mem_replicate]⟩
where
  go (i) {source : Array (AssocList α β)}
      (hs₁ : ∀ [LawfulHashable α] [PartialEquivBEq α], ∀ bucket ∈ source.toList,
        bucket.toList.Pairwise fun a b => ¬(a.1 == b.1))
      (hs₂ : ∀ (j : Nat) (h : j < source.size),
        source[j].All fun k _ => ((hash k).toUSize % source.size).toNat = j)
      {target : Buckets α β} (ht : target.WF ∧ ∀ bucket ∈ target.1.toList,
        bucket.All fun k _ => ((hash k).toUSize % source.size).toNat < i) :
      (expand.go i source target).WF := by
    unfold expand.go; split
    · next H =>
      refine go (i+1) (fun _ hl => ?_) (fun i h => ?_) ?_
      · match List.mem_or_eq_of_mem_set hl with
        | .inl hl => exact hs₁ _ hl
        | .inr e => exact e ▸ .nil
<<<<<<< HEAD
      · simp only [Array.toList_length, Array.size_set, Array.getElem_eq_getElem_toList,
=======
      · simp only [Array.length_toList, Array.size_set, Array.getElem_eq_getElem_toList,
>>>>>>> f15264a7
          Array.toList_set, List.getElem_set]
        split
        · nofun
        · exact hs₂ _ (by simp_all)
      · let rank (k : α) := ((hash k).toUSize % source.size).toNat
        have := expand_WF.foldl rank ?_ (hs₂ _ H) ht.1 (fun _ h₁ _ h₂ => ?_)
        · simp only [Array.get_eq_getElem, AssocList.foldl_eq, Array.size_set]
          exact ⟨this.1, fun _ h₁ _ h₂ => Nat.lt_succ_of_le (this.2 _ h₁ _ h₂)⟩
        · exact hs₁ _ (Array.getElem_mem_toList ..)
        · have := ht.2 _ h₁ _ h₂
          refine ⟨Nat.le_of_lt this, fun _ h h' => Nat.ne_of_lt this ?_⟩
          exact LawfulHashable.hash_eq h' ▸ hs₂ _ H _ h
    · exact ht.1
  termination_by source.size - i

theorem insert_size [BEq α] [Hashable α] {m : Imp α β} {k v}
    (h : m.size = m.buckets.size) :
    (insert m k v).size = (insert m k v).buckets.size := by
  dsimp [insert, cond]; split
  · unfold Buckets.size
    refine have ⟨_, _, h₁, _, eq⟩ := Buckets.exists_of_update ..; eq ▸ ?_
    simp [h, h₁, Buckets.size_eq]
  split
  · unfold Buckets.size
    refine have ⟨_, _, h₁, _, eq⟩ := Buckets.exists_of_update ..; eq ▸ ?_
    simp [h, h₁, Buckets.size_eq, Nat.succ_add]; rfl
<<<<<<< HEAD
  · rw [expand_size]; simp only [expand, h, Buckets.size, Array.toList_length, Buckets.update_size]
=======
  · rw [expand_size]; simp only [expand, h, Buckets.size, Array.length_toList, Buckets.update_size]
>>>>>>> f15264a7
    refine have ⟨_, _, h₁, _, eq⟩ := Buckets.exists_of_update ..; eq ▸ ?_
    simp [h₁, Buckets.size_eq, Nat.succ_add]; rfl

private theorem mem_replaceF {l : List (α × β)} {x : α × β} {p : α × β → Bool} {f : α × β → β} :
    x ∈ (l.replaceF fun a => bif p a then some (k, f a) else none) → x.1 = k ∨ x ∈ l := by
  induction l with
  | nil => exact .inr
  | cons a l ih =>
    simp only [List.replaceF, List.mem_cons]
    generalize e : cond .. = z; revert e
    unfold cond; split <;> (intro h; subst h; simp)
    · intro
      | .inl eq => exact eq ▸ .inl rfl
      | .inr h => exact .inr (.inr h)
    · intro
      | .inl eq => exact .inr (.inl eq)
      | .inr h => exact (ih h).imp_right .inr

private theorem pairwise_replaceF [BEq α] [PartialEquivBEq α]
    {l : List (α × β)} {f : α × β → β}
    (H : l.Pairwise fun a b => ¬(a.fst == b.fst)) :
    (l.replaceF fun a => bif a.fst == k then some (k, f a) else none)
      |>.Pairwise fun a b => ¬(a.fst == b.fst) := by
  induction l with
  | nil => simp [H]
  | cons a l ih =>
    simp only [List.pairwise_cons, List.replaceF] at H ⊢
    generalize e : cond .. = z; unfold cond at e; revert e
    split <;> (intro h; subst h; simp only [List.pairwise_cons])
    · next e => exact ⟨(H.1 · · ∘ PartialEquivBEq.trans e), H.2⟩
    · next e =>
      refine ⟨fun a h => ?_, ih H.2⟩
      match mem_replaceF h with
      | .inl eq => exact eq ▸ ne_true_of_eq_false e
      | .inr h => exact H.1 a h

theorem insert_WF [BEq α] [Hashable α] {m : Imp α β} {k v}
    (h : m.buckets.WF) : (insert m k v).buckets.WF := by
  dsimp [insert, cond]; split
  · next h₁ =>
    simp only [AssocList.contains_eq, List.any_eq_true] at h₁; have ⟨x, hx₁, hx₂⟩ := h₁
    refine h.update (fun H => ?_) (fun H a h => ?_)
    · simp only [AssocList.toList_replace]
      exact pairwise_replaceF H
    · simp only [AssocList.All, Array.ugetElem_eq_getElem, AssocList.toList_replace] at H h ⊢
      match mem_replaceF h with
      | .inl rfl => rfl
      | .inr h => exact H _ h
  · next h₁ =>
    rw [Bool.eq_false_iff] at h₁
    simp only [AssocList.contains_eq, ne_eq, List.any_eq_true, not_exists, not_and] at h₁
    suffices _ by split <;> [exact this; refine expand_WF this]
    refine h.update (.cons ?_) (fun H a h => ?_)
    · exact fun a h h' => h₁ a h (PartialEquivBEq.symm h')
    · cases h with
      | head => rfl
      | tail _ h => exact H _ h

theorem erase_size [BEq α] [Hashable α] {m : Imp α β} {k}
    (h : m.size = m.buckets.size) :
    (erase m k).size = (erase m k).buckets.size := by
  dsimp [erase, cond]; split
  · next H =>
    simp only [h, Buckets.size]
    refine have ⟨_, _, h₁, _, eq⟩ := Buckets.exists_of_update ..; eq ▸ ?_
<<<<<<< HEAD
    simp only [h₁, Array.toList_length, Array.ugetElem_eq_getElem, List.map_append, List.map_cons,
=======
    simp only [h₁, Array.length_toList, Array.ugetElem_eq_getElem, List.map_append, List.map_cons,
>>>>>>> f15264a7
      Nat.sum_append, Nat.sum_cons, AssocList.toList_erase]
    rw [(_ : List.length _ = _ + 1), Nat.add_right_comm]; {rfl}
    clear h₁ eq
    simp only [AssocList.contains_eq, List.any_eq_true] at H
    have ⟨a, h₁, h₂⟩ := H
    refine have ⟨_, _, _, _, _, h, eq⟩ := List.exists_of_eraseP h₁ h₂; eq ▸ ?_
    simp [h]; rfl
  · exact h

theorem erase_WF [BEq α] [Hashable α] {m : Imp α β} {k}
    (h : m.buckets.WF) : (erase m k).buckets.WF := by
  dsimp [erase, cond]; split
  · refine h.update (fun H => ?_) (fun H a h => ?_) <;> simp only [AssocList.toList_erase] at h ⊢
    · exact H.sublist (List.eraseP_sublist _)
    · exact H _ (List.mem_of_mem_eraseP h)
  · exact h

theorem modify_size [BEq α] [Hashable α] {m : Imp α β} {k}
    (h : m.size = m.buckets.size) :
    (modify m k f).size = (modify m k f).buckets.size := by
  dsimp [modify, cond]; rw [Buckets.update_update]
  simp only [h, Buckets.size]
  refine have ⟨_, _, h₁, _, eq⟩ := Buckets.exists_of_update ..; eq ▸ ?_
  simp [h, h₁, Buckets.size_eq]

theorem modify_WF [BEq α] [Hashable α] {m : Imp α β} {k}
    (h : m.buckets.WF) : (modify m k f).buckets.WF := by
  dsimp [modify, cond]; rw [Buckets.update_update]
  refine h.update (fun H => ?_) (fun H a h => ?_) <;> simp at h ⊢
  · exact pairwise_replaceF H
  · simp only [AssocList.All, Array.ugetElem_eq_getElem] at H h ⊢
    match mem_replaceF h with
    | .inl rfl => rfl
    | .inr h => exact H _ h

theorem WF.out [BEq α] [Hashable α] {m : Imp α β} (h : m.WF) :
    m.size = m.buckets.size ∧ m.buckets.WF := by
  induction h with
  | mk h₁ h₂ => exact ⟨h₁, h₂⟩
  | @empty' _ h => exact ⟨(Buckets.mk_size h).symm, .mk' h⟩
  | insert _ ih => exact ⟨insert_size ih.1, insert_WF ih.2⟩
  | erase _ ih => exact ⟨erase_size ih.1, erase_WF ih.2⟩
  | modify _ ih => exact ⟨modify_size ih.1, modify_WF ih.2⟩

theorem WF_iff [BEq α] [Hashable α] {m : Imp α β} :
    m.WF ↔ m.size = m.buckets.size ∧ m.buckets.WF :=
  ⟨(·.out), fun ⟨h₁, h₂⟩ => .mk h₁ h₂⟩

theorem WF.mapVal {α β γ} {f : α → β → γ} [BEq α] [Hashable α]
    {m : Imp α β} (H : WF m) : WF (mapVal f m) := by
  have ⟨h₁, h₂⟩ := H.out
  simp only [Imp.mapVal, h₁, Buckets.mapVal, WF_iff]; refine ⟨?_, ?_, fun i h => ?_⟩
<<<<<<< HEAD
  · simp only [Buckets.size, Array.map_toList, List.map_map]; congr; funext l; simp
  · simp only [Array.map_toList, List.forall_mem_map]
=======
  · simp only [Buckets.size, Array.toList_map, List.map_map]; congr; funext l; simp
  · simp only [Array.toList_map, List.forall_mem_map]
>>>>>>> f15264a7
    simp only [AssocList.toList_mapVal, List.pairwise_map]
    exact fun _ => h₂.1 _
  · simp only [Array.size_map, AssocList.All, Array.getElem_map, AssocList.toList_mapVal,
      List.mem_map, forall_exists_index, and_imp, forall_apply_eq_imp_iff₂] at h ⊢
    intro a m
    apply h₂.2 _ _ _ m

theorem WF.filterMap {α β γ} {f : α → β → Option γ} [BEq α] [Hashable α]
    {m : Imp α β} (H : WF m) : WF (filterMap f m) := by
  let g₁ (l : AssocList α β) := l.toList.filterMap (fun x => (f x.1 x.2).map (x.1, ·))
  have H1 (l n acc) : filterMap.go f acc l n =
      (((g₁ l).reverse ++ acc.toList).toAssocList, ⟨n.1 + (g₁ l).length⟩) := by
    induction l generalizing n acc with simp only [filterMap.go, AssocList.toList,
      List.filterMap_nil, List.reverse_nil, List.nil_append, AssocList.toList_toAssocList,
      List.length_nil, Nat.add_zero, List.filterMap_cons, g₁, *]
    | cons a b l => match f a b with
      | none => rfl
      | some c =>
        simp only [Option.map_some', List.reverse_cons, List.append_assoc, List.singleton_append,
          List.length_cons, Nat.succ_eq_add_one, Prod.mk.injEq, true_and]
        rw [Nat.add_right_comm]
        rfl
  let g l := (g₁ l).reverse.toAssocList
  let M := StateT (ULift Nat) Id
  have H2 (l : List (AssocList α β)) n :
      l.mapM (m := M) (filterMap.go f .nil) n =
      (l.map g, ⟨n.1 + .sum ((l.map g).map (·.toList.length))⟩) := by
    induction l generalizing n with
    | nil => rfl
    | cons l L IH => simp [bind, StateT.bind, IH, H1, Nat.add_assoc, g]; rfl
  have H3 (l : List _) :
    (l.filterMap (fun (a, b) => (f a b).map (a, ·))).map (fun a => a.fst)
     |>.Sublist (l.map (·.1)) := by
    induction l with
    | nil => exact .slnil
    | cons a l ih =>
      simp only [List.filterMap_cons, List.map_cons]; exact match f a.1 a.2 with
      | none => .cons _ ih
      | some b => .cons₂ _ ih
  suffices ∀ bk sz (h : 0 < bk.length),
    m.buckets.val.mapM (m := M) (filterMap.go f .nil) ⟨0⟩ = (⟨bk⟩, ⟨sz⟩) →
    WF ⟨sz, ⟨bk⟩, h⟩ from this _ _ _ rfl
<<<<<<< HEAD
  simp only [Array.mapM_eq_mapM_toList, bind, StateT.bind, H2, List.map_map, Nat.zero_add, g]
=======
  simp only [Array.mapM_eq_mapM_toList, Functor.map, StateT.map, H2, List.map_map, Nat.zero_add, g]
>>>>>>> f15264a7
  intro bk sz h e'; cases e'
  refine .mk (by simp [Buckets.size]) ⟨?_, fun i h => ?_⟩
  · simp only [List.forall_mem_map, List.toList_toAssocList]
    refine fun l h => (List.pairwise_reverse.2 ?_).imp (mt PartialEquivBEq.symm)
    have := H.out.2.1 _ h
    rw [← List.pairwise_map (R := (¬ · == ·))] at this ⊢
    exact this.sublist (H3 l.toList)
<<<<<<< HEAD
  · simp only [Array.size_mk, List.length_map, Array.toList_length, Array.getElem_eq_getElem_toList,
=======
  · simp only [Array.size_mk, List.length_map, Array.length_toList, Array.getElem_eq_getElem_toList,
>>>>>>> f15264a7
      List.getElem_map] at h ⊢
    have := H.out.2.2 _ h
    simp only [AssocList.All, List.toList_toAssocList, List.mem_reverse, List.mem_filterMap,
      Option.map_eq_some', forall_exists_index, and_imp, g₁] at this ⊢
    rintro _ _ h' _ _ rfl
    exact this _ h'

end Imp

variable {_ : BEq α} {_ : Hashable α}

/-- Map a function over the values in the map. -/
@[inline] def mapVal (f : α → β → γ) (self : HashMap α β) : HashMap α γ :=
  ⟨self.1.mapVal f, self.2.mapVal⟩

-- Temporarily removed on lean-pr-testing-5403.

-- /--
-- Applies `f` to each key-value pair `a, b` in the map. If it returns `some c` then
-- `a, c` is pushed into the new map; else the key is removed from the map.
-- -/
-- @[inline] def filterMap (f : α → β → Option γ) (self : HashMap α β) : HashMap α γ :=
--   ⟨self.1.filterMap f, self.2.filterMap⟩

-- /-- Constructs a map with the set of all pairs `a, b` such that `f` returns true. -/
-- @[inline] def filter (f : α → β → Bool) (self : HashMap α β) : HashMap α β :=
--   self.filterMap fun a b => bif f a b then some b else none<|MERGE_RESOLUTION|>--- conflicted
+++ resolved
@@ -26,20 +26,12 @@
 theorem exists_of_update (self : Buckets α β) (i d h) :
     ∃ l₁ l₂, self.1.toList = l₁ ++ self.1[i] :: l₂ ∧ List.length l₁ = i.toNat ∧
       (self.update i d h).1.toList = l₁ ++ d :: l₂ := by
-<<<<<<< HEAD
-  simp only [Array.toList_length, Array.ugetElem_eq_getElem, Array.getElem_eq_getElem_toList]
-=======
   simp only [Array.length_toList, Array.ugetElem_eq_getElem, Array.getElem_eq_getElem_toList]
->>>>>>> f15264a7
   exact List.exists_of_set h
 
 theorem update_update (self : Buckets α β) (i d d' h h') :
     (self.update i d h).update i d' h' = self.update i d' h := by
-<<<<<<< HEAD
-  simp only [update, Array.uset, Array.toList_length]
-=======
   simp only [update, Array.uset, Array.length_toList]
->>>>>>> f15264a7
   congr 1
   rw [Array.set_set]
 
@@ -69,28 +61,17 @@
     | .inr rfl => h₁ (H.1 _ (Array.getElem_mem_toList ..))
   · revert hp
     simp only [Array.getElem_eq_getElem_toList, toList_update, List.getElem_set,
-<<<<<<< HEAD
-      Array.toList_length, update_size]
-    split <;> intro hp
-    · next eq => exact eq ▸ h₂ (H.2 _ _) _ hp
-    · simp only [update_size, Array.toList_length] at hi
-=======
       Array.length_toList, update_size]
     split <;> intro hp
     · next eq => exact eq ▸ h₂ (H.2 _ _) _ hp
     · simp only [update_size, Array.length_toList] at hi
->>>>>>> f15264a7
       exact H.2 i hi _ hp
 
 end Buckets
 
 theorem reinsertAux_size [Hashable α] (data : Buckets α β) (a : α) (b : β) :
     (reinsertAux data a b).size = data.size.succ := by
-<<<<<<< HEAD
-  simp only [reinsertAux, Array.toList_length, Array.ugetElem_eq_getElem, Buckets.size_eq,
-=======
   simp only [reinsertAux, Array.length_toList, Array.ugetElem_eq_getElem, Buckets.size_eq,
->>>>>>> f15264a7
     Nat.succ_eq_add_one]
   refine have ⟨l₁, l₂, h₁, _, eq⟩ := Buckets.exists_of_update ..; eq ▸ ?_
   simp [h₁, Nat.succ_add]; rfl
@@ -117,28 +98,16 @@
     · next H =>
       refine (go (i+1) _ _ fun j hj => ?a).trans ?b
       · case a =>
-<<<<<<< HEAD
-        simp only [Array.toList_length, Array.toList_set]
-=======
         simp only [Array.length_toList, Array.toList_set]
->>>>>>> f15264a7
         simp [List.getD_eq_getElem?_getD, List.getElem?_set, Option.map_eq_map]; split
         · cases source.toList[j]? <;> rfl
         · next H => exact hs _ (Nat.lt_of_le_of_ne (Nat.le_of_lt_succ hj) (Ne.symm H))
       · case b =>
-<<<<<<< HEAD
-        simp only [Array.toList_length, Array.toList_set, Array.get_eq_getElem, AssocList.foldl_eq]
-        refine have ⟨l₁, l₂, h₁, _, eq⟩ := List.exists_of_set H; eq ▸ ?_
-        rw [h₁]
-        simp only [Buckets.size_eq, List.map_append, List.map_cons, AssocList.toList,
-          List.length_nil, Nat.sum_append, Nat.sum_cons, Nat.zero_add, Array.toList_length]
-=======
         simp only [Array.length_toList, Array.toList_set, Array.get_eq_getElem, AssocList.foldl_eq]
         refine have ⟨l₁, l₂, h₁, _, eq⟩ := List.exists_of_set H; eq ▸ ?_
         rw [h₁]
         simp only [Buckets.size_eq, List.map_append, List.map_cons, AssocList.toList,
           List.length_nil, Nat.sum_append, Nat.sum_cons, Nat.zero_add, Array.length_toList]
->>>>>>> f15264a7
         rw [Nat.add_assoc, Nat.add_assoc, Nat.add_assoc]; congr 1
         (conv => rhs; rw [Nat.add_left_comm]); congr 1
         rw [← Array.getElem_eq_getElem_toList]
@@ -150,11 +119,7 @@
       · simp only [List.map_map]
         induction source.toList <;> simp [*]
       refine List.ext_getElem (by simp) fun j h₁ h₂ => ?_
-<<<<<<< HEAD
-      simp only [List.getElem_map, Array.toList_length]
-=======
       simp only [List.getElem_map, Array.length_toList]
->>>>>>> f15264a7
       have := (hs j (Nat.lt_of_lt_of_le h₂ (Nat.not_lt.1 H))).symm
       rwa [List.getElem?_eq_getElem] at this
   termination_by source.size - i
@@ -176,11 +141,7 @@
     refine ih hl₁.2 hl₂.2
       (reinsertAux_WF ht₁ fun _ h => (ht₂ _ (Array.getElem_mem_toList ..) _ h).2.1)
       (fun _ h => ?_)
-<<<<<<< HEAD
-    simp only [reinsertAux, Buckets.update, Array.uset, Array.toList_length,
-=======
     simp only [reinsertAux, Buckets.update, Array.uset, Array.length_toList,
->>>>>>> f15264a7
       Array.ugetElem_eq_getElem, Array.toList_set] at h
     match List.mem_or_eq_of_mem_set h with
     | .inl h =>
@@ -212,11 +173,7 @@
       · match List.mem_or_eq_of_mem_set hl with
         | .inl hl => exact hs₁ _ hl
         | .inr e => exact e ▸ .nil
-<<<<<<< HEAD
-      · simp only [Array.toList_length, Array.size_set, Array.getElem_eq_getElem_toList,
-=======
       · simp only [Array.length_toList, Array.size_set, Array.getElem_eq_getElem_toList,
->>>>>>> f15264a7
           Array.toList_set, List.getElem_set]
         split
         · nofun
@@ -243,11 +200,7 @@
   · unfold Buckets.size
     refine have ⟨_, _, h₁, _, eq⟩ := Buckets.exists_of_update ..; eq ▸ ?_
     simp [h, h₁, Buckets.size_eq, Nat.succ_add]; rfl
-<<<<<<< HEAD
-  · rw [expand_size]; simp only [expand, h, Buckets.size, Array.toList_length, Buckets.update_size]
-=======
   · rw [expand_size]; simp only [expand, h, Buckets.size, Array.length_toList, Buckets.update_size]
->>>>>>> f15264a7
     refine have ⟨_, _, h₁, _, eq⟩ := Buckets.exists_of_update ..; eq ▸ ?_
     simp [h₁, Buckets.size_eq, Nat.succ_add]; rfl
 
@@ -313,11 +266,7 @@
   · next H =>
     simp only [h, Buckets.size]
     refine have ⟨_, _, h₁, _, eq⟩ := Buckets.exists_of_update ..; eq ▸ ?_
-<<<<<<< HEAD
-    simp only [h₁, Array.toList_length, Array.ugetElem_eq_getElem, List.map_append, List.map_cons,
-=======
     simp only [h₁, Array.length_toList, Array.ugetElem_eq_getElem, List.map_append, List.map_cons,
->>>>>>> f15264a7
       Nat.sum_append, Nat.sum_cons, AssocList.toList_erase]
     rw [(_ : List.length _ = _ + 1), Nat.add_right_comm]; {rfl}
     clear h₁ eq
@@ -370,13 +319,8 @@
     {m : Imp α β} (H : WF m) : WF (mapVal f m) := by
   have ⟨h₁, h₂⟩ := H.out
   simp only [Imp.mapVal, h₁, Buckets.mapVal, WF_iff]; refine ⟨?_, ?_, fun i h => ?_⟩
-<<<<<<< HEAD
-  · simp only [Buckets.size, Array.map_toList, List.map_map]; congr; funext l; simp
-  · simp only [Array.map_toList, List.forall_mem_map]
-=======
   · simp only [Buckets.size, Array.toList_map, List.map_map]; congr; funext l; simp
   · simp only [Array.toList_map, List.forall_mem_map]
->>>>>>> f15264a7
     simp only [AssocList.toList_mapVal, List.pairwise_map]
     exact fun _ => h₂.1 _
   · simp only [Array.size_map, AssocList.All, Array.getElem_map, AssocList.toList_mapVal,
@@ -419,11 +363,7 @@
   suffices ∀ bk sz (h : 0 < bk.length),
     m.buckets.val.mapM (m := M) (filterMap.go f .nil) ⟨0⟩ = (⟨bk⟩, ⟨sz⟩) →
     WF ⟨sz, ⟨bk⟩, h⟩ from this _ _ _ rfl
-<<<<<<< HEAD
-  simp only [Array.mapM_eq_mapM_toList, bind, StateT.bind, H2, List.map_map, Nat.zero_add, g]
-=======
   simp only [Array.mapM_eq_mapM_toList, Functor.map, StateT.map, H2, List.map_map, Nat.zero_add, g]
->>>>>>> f15264a7
   intro bk sz h e'; cases e'
   refine .mk (by simp [Buckets.size]) ⟨?_, fun i h => ?_⟩
   · simp only [List.forall_mem_map, List.toList_toAssocList]
@@ -431,11 +371,7 @@
     have := H.out.2.1 _ h
     rw [← List.pairwise_map (R := (¬ · == ·))] at this ⊢
     exact this.sublist (H3 l.toList)
-<<<<<<< HEAD
-  · simp only [Array.size_mk, List.length_map, Array.toList_length, Array.getElem_eq_getElem_toList,
-=======
   · simp only [Array.size_mk, List.length_map, Array.length_toList, Array.getElem_eq_getElem_toList,
->>>>>>> f15264a7
       List.getElem_map] at h ⊢
     have := H.out.2.2 _ h
     simp only [AssocList.All, List.toList_toAssocList, List.mem_reverse, List.mem_filterMap,
