/-
Copyright (c) 2021 Mario Carneiro. All rights reserved.
Released under Apache 2.0 license as described in the file LICENSE.

Authors: Mario Carneiro, Gabriel Ebner
-/
import Batteries.Data.List.Lemmas
import Batteries.Data.Array.Basic
import Batteries.Tactic.SeqFocus
import Batteries.Util.ProofWanted

namespace Array

theorem forIn_eq_forIn_toList [Monad m]
    (as : Array α) (b : β) (f : α → β → m (ForInStep β)) :
    forIn as b f = forIn as.toList b f := by
  let rec loop : ∀ {i h b j}, j + i = as.size →
      Array.forIn.loop as f i h b = forIn (as.toList.drop j) b f
    | 0, _, _, _, rfl => by rw [List.drop_length]; rfl
    | i+1, _, _, j, ij => by
      simp only [forIn.loop, Nat.add]
      have j_eq : j = size as - 1 - i := by simp [← ij, ← Nat.add_assoc]
      have : as.size - 1 - i < as.size := j_eq ▸ ij ▸ Nat.lt_succ_of_le (Nat.le_add_right ..)
      have : as[size as - 1 - i] :: as.toList.drop (j + 1) = as.toList.drop j := by
        rw [j_eq]; exact List.getElem_cons_drop _ _ this
      simp only [← this, List.forIn_cons]; congr; funext x; congr; funext b
      rw [loop (i := i)]; rw [← ij, Nat.succ_add]; rfl
  conv => lhs; simp only [forIn, Array.forIn]
  rw [loop (Nat.zero_add _)]; rfl

@[deprecated (since := "2024-09-09")] alias forIn_eq_forIn_data := forIn_eq_forIn_toList
@[deprecated (since := "2024-08-13")] alias forIn_eq_data_forIn := forIn_eq_forIn_data

/-! ### zipWith / zip -/

theorem toList_zipWith (f : α → β → γ) (as : Array α) (bs : Array β) :
    (as.zipWith bs f).toList = as.toList.zipWith f bs.toList := by
  let rec loop : ∀ (i : Nat) cs, i ≤ as.size → i ≤ bs.size →
      (zipWithAux f as bs i cs).toList =
        cs.toList ++ (as.toList.drop i).zipWith f (bs.toList.drop i) := by
    intro i cs hia hib
    unfold zipWithAux
    by_cases h : i = as.size ∨ i = bs.size
    case pos =>
      have : ¬(i < as.size) ∨ ¬(i < bs.size) := by
        cases h <;> simp_all only [Nat.not_lt, Nat.le_refl, true_or, or_true]
      -- Cleaned up aesop output below
      simp_all only [Nat.not_lt]
      cases h <;> [(cases this); (cases this)]
      · simp_all only [Nat.le_refl, Nat.lt_irrefl, dite_false, List.drop_length,
                      List.zipWith_nil_left, List.append_nil]
      · simp_all only [Nat.le_refl, Nat.lt_irrefl, dite_false, List.drop_length,
                      List.zipWith_nil_left, List.append_nil]
      · simp_all only [Nat.le_refl, Nat.lt_irrefl, dite_false, List.drop_length,
                      List.zipWith_nil_right, List.append_nil]
        split <;> simp_all only [Nat.not_lt]
      · simp_all only [Nat.le_refl, Nat.lt_irrefl, dite_false, List.drop_length,
                      List.zipWith_nil_right, List.append_nil]
        split <;> simp_all only [Nat.not_lt]
    case neg =>
      rw [not_or] at h
      have has : i < as.size := Nat.lt_of_le_of_ne hia h.1
      have hbs : i < bs.size := Nat.lt_of_le_of_ne hib h.2
      simp only [has, hbs, dite_true]
      rw [loop (i+1) _ has hbs, Array.push_toList]
      have h₁ : [f as[i] bs[i]] = List.zipWith f [as[i]] [bs[i]] := rfl
      let i_as : Fin as.toList.length := ⟨i, has⟩
      let i_bs : Fin bs.toList.length := ⟨i, hbs⟩
      rw [h₁, List.append_assoc]
      congr
      rw [← List.zipWith_append (h := by simp), getElem_eq_getElem_toList,
        getElem_eq_getElem_toList]
      show List.zipWith f (as.toList[i_as] :: List.drop (i_as + 1) as.toList)
        ((List.get bs.toList i_bs) :: List.drop (i_bs + 1) bs.toList) =
        List.zipWith f (List.drop i as.toList) (List.drop i bs.toList)
      simp only [toList_length, Fin.getElem_fin, List.getElem_cons_drop, List.get_eq_getElem]
  simp [zipWith, loop 0 #[] (by simp) (by simp)]
@[deprecated (since := "2024-09-09")] alias data_zipWith := toList_zipWith
@[deprecated (since := "2024-08-13")] alias zipWith_eq_zipWith_data := data_zipWith

theorem size_zipWith (as : Array α) (bs : Array β) (f : α → β → γ) :
    (as.zipWith bs f).size = min as.size bs.size := by
  rw [size_eq_length_toList, toList_zipWith, List.length_zipWith]

theorem toList_zip (as : Array α) (bs : Array β) :
    (as.zip bs).toList = as.toList.zip bs.toList :=
  toList_zipWith Prod.mk as bs
@[deprecated (since := "2024-09-09")] alias data_zip := toList_zip
@[deprecated (since := "2024-08-13")] alias zip_eq_zip_data := data_zip

theorem size_zip (as : Array α) (bs : Array β) :
    (as.zip bs).size = min as.size bs.size :=
  as.size_zipWith bs Prod.mk

/-! ### filter -/

theorem size_filter_le (p : α → Bool) (l : Array α) :
    (l.filter p).size ≤ l.size := by
  simp only [← toList_length, toList_filter]
  apply List.length_filter_le

/-! ### join -/

@[simp] theorem toList_join {l : Array (Array α)} : l.join.toList = (l.toList.map toList).join := by
  dsimp [join]
  simp only [foldl_eq_foldl_toList]
  generalize l.toList = l
  have : ∀ a : Array α, (List.foldl ?_ a l).toList = a.toList ++ ?_ := ?_
  exact this #[]
  induction l with
  | nil => simp
  | cons h => induction h.toList <;> simp [*]
@[deprecated (since := "2024-09-09")] alias data_join := toList_join
@[deprecated (since := "2024-08-13")] alias join_data := data_join

theorem mem_join : ∀ {L : Array (Array α)}, a ∈ L.join ↔ ∃ l, l ∈ L ∧ a ∈ l := by
  simp only [mem_def, toList_join, List.mem_join, List.mem_map]
  intro l
  constructor
  · rintro ⟨_, ⟨s, m, rfl⟩, h⟩
    exact ⟨s, m, h⟩
  · rintro ⟨s, h₁, h₂⟩
    refine ⟨s.toList, ⟨⟨s, h₁, rfl⟩, h₂⟩⟩

/-! ### indexOf? -/

theorem indexOf?_data [BEq α] {a : α} {l : Array α} :
    l.data.indexOf? a = (l.indexOf? a).map Fin.val := by
  simpa using aux l 0
where
  aux (l : Array α) (i : Nat) :
       ((l.data.drop i).indexOf? a).map (·+i) = (indexOfAux l a i).map Fin.val := by
    rw [indexOfAux]
    if h : i < l.size then
      rw [List.drop_eq_getElem_cons h, ←getElem_eq_data_getElem, List.indexOf?_cons]
      if h' : l[i] == a then
        simp [h, h']
      else
        simp [h, h', ←aux l (i+1), Function.comp_def, ←Nat.add_assoc, Nat.add_right_comm]
    else
      have h' : l.size ≤ i := Nat.le_of_not_lt h
      simp [h, List.drop_of_length_le h', List.indexOf?]
  termination_by l.size - i

/-! ### erase -/

<<<<<<< HEAD
@[simp] proof_wanted toList_erase [BEq α] {l : Array α} {a : α} :
    (l.erase a).toList = l.toList.erase a
=======
theorem eraseIdx_data_swap {l : Array α} (i : Nat) (lt : i + 1 < size l) :
    (l.swap ⟨i+1, lt⟩ ⟨i, Nat.lt_of_succ_lt lt⟩).data.eraseIdx (i+1) = l.data.eraseIdx i := by
  let ⟨xs⟩ := l
  induction i generalizing xs <;> let x₀::x₁::xs := xs
  case zero => simp [swap, get]
  case succ i ih _ =>
    have lt' := Nat.lt_of_succ_lt_succ lt
    have : (swap ⟨x₀::x₁::xs⟩ ⟨i.succ + 1, lt⟩ ⟨i.succ, Nat.lt_of_succ_lt lt⟩).data
        = x₀::(swap ⟨x₁::xs⟩ ⟨i + 1, lt'⟩ ⟨i, Nat.lt_of_succ_lt lt'⟩).data := by
      simp [swap_def, getElem_eq_data_getElem]
    simp [this, ih]

@[simp] theorem data_feraseIdx {l : Array α} (i : Fin l.size) :
    (l.feraseIdx i).data = l.data.eraseIdx i := by
  induction l, i using feraseIdx.induct with
  | @case1 a i lt a' i' ih =>
    rw [feraseIdx]
    simp [lt, ih, a', eraseIdx_data_swap i lt]
  | case2 a i lt =>
    have : i + 1 ≥ a.size := Nat.ge_of_not_lt lt
    have last : i + 1 = a.size := Nat.le_antisymm i.is_lt this
    simp [feraseIdx, lt, List.dropLast_eq_eraseIdx last]

@[simp] theorem data_erase [BEq α] (l : Array α) (a : α) : (l.erase a).data = l.data.erase a := by
  match h : indexOf? l a with
  | none =>
    simp only [erase, h]
    apply Eq.symm
    apply List.erase_of_forall_bne
    rw [←List.indexOf?_eq_none_iff, indexOf?_data, h, Option.map_none']
  | some i =>
    simp only [erase, h]
    rw [data_feraseIdx, ←List.eraseIdx_indexOf_eq_erase]
    congr
    rw [List.indexOf_eq_indexOf?, indexOf?_data]
    simp [h]
>>>>>>> 40d378f1

/-! ### shrink -/

theorem size_shrink_loop (a : Array α) (n) : (shrink.loop n a).size = a.size - n := by
  induction n generalizing a with simp[shrink.loop]
  | succ n ih =>
      simp[ih]
      omega

theorem size_shrink (a : Array α) (n) : (a.shrink n).size = min a.size n := by
  simp [shrink, size_shrink_loop]
  omega

/-! ### set -/

theorem size_set! (a : Array α) (i v) : (a.set! i v).size = a.size := by
  rw [set!_is_setD, size_setD]

/-! ### map -/

theorem mapM_empty [Monad m] (f : α → m β) : mapM f #[] = pure #[] := by
  rw [mapM, mapM.map]; rfl

theorem map_empty (f : α → β) : map f #[] = #[] := mapM_empty f

/-! ### mem -/

theorem mem_singleton : a ∈ #[b] ↔ a = b := by simp

/-! ### append -/

alias append_empty := append_nil

alias empty_append := nil_append

/-! ### insertAt -/

private theorem size_insertAt_loop (as : Array α) (i : Fin (as.size+1)) (j : Fin bs.size) :
    (insertAt.loop as i bs j).size = bs.size := by
  unfold insertAt.loop
  split
  · rw [size_insertAt_loop, size_swap]
  · rfl

theorem size_insertAt (as : Array α) (i : Fin (as.size+1)) (v : α) :
    (as.insertAt i v).size = as.size + 1 := by
  rw [insertAt, size_insertAt_loop, size_push]

private theorem get_insertAt_loop_lt (as : Array α) (i : Fin (as.size+1)) (j : Fin bs.size)
    (k) (hk : k < (insertAt.loop as i bs j).size) (h : k < i) :
    (insertAt.loop as i bs j)[k] = bs[k]'(size_insertAt_loop .. ▸ hk) := by
  unfold insertAt.loop
  split
  · have h1 : k ≠ j - 1 := by omega
    have h2 : k ≠ j := by omega
    rw [get_insertAt_loop_lt, get_swap, if_neg h1, if_neg h2]
    exact h
  · rfl

private theorem get_insertAt_loop_gt (as : Array α) (i : Fin (as.size+1)) (j : Fin bs.size)
    (k) (hk : k < (insertAt.loop as i bs j).size) (hgt : j < k) :
    (insertAt.loop as i bs j)[k] = bs[k]'(size_insertAt_loop .. ▸ hk) := by
  unfold insertAt.loop
  split
  · have h1 : k ≠ j - 1 := by omega
    have h2 : k ≠ j := by omega
    rw [get_insertAt_loop_gt, get_swap, if_neg h1, if_neg h2]
    exact Nat.lt_of_le_of_lt (Nat.pred_le _) hgt
  · rfl

private theorem get_insertAt_loop_eq (as : Array α) (i : Fin (as.size+1)) (j : Fin bs.size)
    (k) (hk : k < (insertAt.loop as i bs j).size) (heq : i = k) (h : i.val ≤ j.val) :
    (insertAt.loop as i bs j)[k] = bs[j] := by
  unfold insertAt.loop
  split
  · next h =>
    rw [get_insertAt_loop_eq, Fin.getElem_fin, get_swap, if_pos rfl]
    exact Nat.lt_of_le_of_lt (Nat.pred_le _) j.is_lt
    exact heq
    exact Nat.le_pred_of_lt h
  · congr; omega

private theorem get_insertAt_loop_gt_le (as : Array α) (i : Fin (as.size+1)) (j : Fin bs.size)
    (k) (hk : k < (insertAt.loop as i bs j).size) (hgt : i < k) (hle : k ≤ j) :
    (insertAt.loop as i bs j)[k] = bs[k-1] := by
  unfold insertAt.loop
  split
  · next h =>
    if h0 : k = j then
      cases h0
      have h1 : j.val ≠ j - 1 := by omega
      rw [get_insertAt_loop_gt, get_swap, if_neg h1, if_pos rfl]; rfl
      · exact j.is_lt
      · exact Nat.pred_lt_of_lt hgt
    else
      have h1 : k - 1 ≠ j - 1 := by omega
      have h2 : k - 1 ≠ j := by omega
      rw [get_insertAt_loop_gt_le, get_swap, if_neg h1, if_neg h2]
      exact hgt
      apply Nat.le_of_lt_add_one
      rw [Nat.sub_one_add_one]
      exact Nat.lt_of_le_of_ne hle h0
      exact Nat.not_eq_zero_of_lt h
  · next h =>
    absurd h
    exact Nat.lt_of_lt_of_le hgt hle

theorem getElem_insertAt_lt (as : Array α) (i : Fin (as.size+1)) (v : α)
    (k) (hlt : k < i.val) {hk : k < (as.insertAt i v).size} {hk' : k < as.size} :
    (as.insertAt i v)[k] = as[k] := by
  simp only [insertAt]
  rw [get_insertAt_loop_lt, get_push, dif_pos hk']
  exact hlt

theorem getElem_insertAt_gt (as : Array α) (i : Fin (as.size+1)) (v : α)
    (k) (hgt : k > i.val) {hk : k < (as.insertAt i v).size} {hk' : k - 1 < as.size} :
    (as.insertAt i v)[k] = as[k - 1] := by
  simp only [insertAt]
  rw [get_insertAt_loop_gt_le, get_push, dif_pos hk']
  exact hgt
  rw [size_insertAt] at hk
  exact Nat.le_of_lt_succ hk

theorem getElem_insertAt_eq (as : Array α) (i : Fin (as.size+1)) (v : α)
    (k) (heq : i.val = k) {hk : k < (as.insertAt i v).size} :
    (as.insertAt i v)[k] = v := by
  simp only [insertAt]
  rw [get_insertAt_loop_eq, Fin.getElem_fin, get_push_eq]
  exact heq
  exact Nat.le_of_lt_succ i.is_lt<|MERGE_RESOLUTION|>--- conflicted
+++ resolved
@@ -144,47 +144,8 @@
 
 /-! ### erase -/
 
-<<<<<<< HEAD
 @[simp] proof_wanted toList_erase [BEq α] {l : Array α} {a : α} :
     (l.erase a).toList = l.toList.erase a
-=======
-theorem eraseIdx_data_swap {l : Array α} (i : Nat) (lt : i + 1 < size l) :
-    (l.swap ⟨i+1, lt⟩ ⟨i, Nat.lt_of_succ_lt lt⟩).data.eraseIdx (i+1) = l.data.eraseIdx i := by
-  let ⟨xs⟩ := l
-  induction i generalizing xs <;> let x₀::x₁::xs := xs
-  case zero => simp [swap, get]
-  case succ i ih _ =>
-    have lt' := Nat.lt_of_succ_lt_succ lt
-    have : (swap ⟨x₀::x₁::xs⟩ ⟨i.succ + 1, lt⟩ ⟨i.succ, Nat.lt_of_succ_lt lt⟩).data
-        = x₀::(swap ⟨x₁::xs⟩ ⟨i + 1, lt'⟩ ⟨i, Nat.lt_of_succ_lt lt'⟩).data := by
-      simp [swap_def, getElem_eq_data_getElem]
-    simp [this, ih]
-
-@[simp] theorem data_feraseIdx {l : Array α} (i : Fin l.size) :
-    (l.feraseIdx i).data = l.data.eraseIdx i := by
-  induction l, i using feraseIdx.induct with
-  | @case1 a i lt a' i' ih =>
-    rw [feraseIdx]
-    simp [lt, ih, a', eraseIdx_data_swap i lt]
-  | case2 a i lt =>
-    have : i + 1 ≥ a.size := Nat.ge_of_not_lt lt
-    have last : i + 1 = a.size := Nat.le_antisymm i.is_lt this
-    simp [feraseIdx, lt, List.dropLast_eq_eraseIdx last]
-
-@[simp] theorem data_erase [BEq α] (l : Array α) (a : α) : (l.erase a).data = l.data.erase a := by
-  match h : indexOf? l a with
-  | none =>
-    simp only [erase, h]
-    apply Eq.symm
-    apply List.erase_of_forall_bne
-    rw [←List.indexOf?_eq_none_iff, indexOf?_data, h, Option.map_none']
-  | some i =>
-    simp only [erase, h]
-    rw [data_feraseIdx, ←List.eraseIdx_indexOf_eq_erase]
-    congr
-    rw [List.indexOf_eq_indexOf?, indexOf?_data]
-    simp [h]
->>>>>>> 40d378f1
 
 /-! ### shrink -/
 
