--- conflicted
+++ resolved
@@ -73,11 +73,7 @@
       show List.zipWith f (as.toList[i_as] :: List.drop (i_as + 1) as.toList)
         ((List.get bs.toList i_bs) :: List.drop (i_bs + 1) bs.toList) =
         List.zipWith f (List.drop i as.toList) (List.drop i bs.toList)
-<<<<<<< HEAD
-      simp only [toList_length, Fin.getElem_fin, List.getElem_cons_drop, List.get_eq_getElem]
-=======
       simp only [length_toList, Fin.getElem_fin, List.getElem_cons_drop, List.get_eq_getElem]
->>>>>>> f15264a7
   simp [zipWith, loop 0 #[] (by simp) (by simp)]
 @[deprecated (since := "2024-09-09")] alias data_zipWith := toList_zipWith
 @[deprecated (since := "2024-08-13")] alias zipWith_eq_zipWith_data := data_zipWith
@@ -100,11 +96,7 @@
 
 theorem size_filter_le (p : α → Bool) (l : Array α) :
     (l.filter p).size ≤ l.size := by
-<<<<<<< HEAD
-  simp only [← toList_length, toList_filter]
-=======
   simp only [← length_toList, toList_filter]
->>>>>>> f15264a7
   apply List.length_filter_le
 
 /-! ### join -/
