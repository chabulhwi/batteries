--- conflicted
+++ resolved
@@ -68,13 +68,8 @@
       let i_bs : Fin bs.toList.length := ⟨i, hbs⟩
       rw [h₁, List.append_assoc]
       congr
-<<<<<<< HEAD
-      rw [← List.zipWith_append (h := by simp), getElem_eq_toList_getElem,
-        getElem_eq_toList_getElem]
-=======
       rw [← List.zipWith_append (h := by simp), getElem_eq_getElem_toList,
         getElem_eq_getElem_toList]
->>>>>>> 69bac7df
       show List.zipWith f (as.toList[i_as] :: List.drop (i_as + 1) as.toList)
         ((List.get bs.toList i_bs) :: List.drop (i_bs + 1) bs.toList) =
         List.zipWith f (List.drop i as.toList) (List.drop i bs.toList)
@@ -101,11 +96,7 @@
 
 theorem size_filter_le (p : α → Bool) (l : Array α) :
     (l.filter p).size ≤ l.size := by
-<<<<<<< HEAD
-  simp only [← toList_length, filter_toList]
-=======
   simp only [← toList_length, toList_filter]
->>>>>>> 69bac7df
   apply List.length_filter_le
 
 /-! ### join -/
