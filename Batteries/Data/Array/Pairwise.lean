--- conflicted
+++ resolved
@@ -25,11 +25,7 @@
 
 theorem pairwise_iff_getElem {as : Array α} : as.Pairwise R ↔
     ∀ (i j : Nat) (_ : i < as.size) (_ : j < as.size), i < j → R as[i] as[j] := by
-<<<<<<< HEAD
-  unfold Pairwise; simp [List.pairwise_iff_getElem, toList_length]
-=======
   unfold Pairwise; simp [List.pairwise_iff_getElem, length_toList]
->>>>>>> f15264a7
 
 instance (R : α → α → Prop) [DecidableRel R] (as) : Decidable (Pairwise R as) :=
   have : (∀ (j : Fin as.size) (i : Fin j.val), R as[i.val] (as[j.val])) ↔ Pairwise R as := by
@@ -50,11 +46,7 @@
 
 theorem pairwise_append {as bs : Array α} :
     (as ++ bs).Pairwise R ↔ as.Pairwise R ∧ bs.Pairwise R ∧ (∀ x ∈ as, ∀ y ∈ bs, R x y) := by
-<<<<<<< HEAD
-  unfold Pairwise; simp [← mem_toList, append_toList, ← List.pairwise_append]
-=======
   unfold Pairwise; simp [← mem_toList, toList_append, ← List.pairwise_append]
->>>>>>> f15264a7
 
 theorem pairwise_push {as : Array α} :
     (as.push a).Pairwise R ↔ as.Pairwise R ∧ (∀ x ∈ as, R x a) := by
