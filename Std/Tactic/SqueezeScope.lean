--- conflicted
+++ resolved
@@ -107,12 +107,8 @@
       | some mvarId => replaceMainGoal [mvarId]
       pure usedSimps
     | ``Parser.Tactic.dsimp => do
-<<<<<<< HEAD
-      let { ctx, simprocs, .. } ← withMainContext <| mkSimpContext stx (eraseLocal := false) (kind := .dsimp)
-=======
       let { ctx, simprocs, .. } ← withMainContext <|
         mkSimpContext stx (eraseLocal := false) (kind := .dsimp)
->>>>>>> d273b2fa
       dsimpLocation' ctx simprocs (expandOptLocation stx[5])
     | _ => Elab.throwUnsupportedSyntax
     let a := a.getId; let x := x.getId
