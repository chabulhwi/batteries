--- conflicted
+++ resolved
@@ -4,11 +4,6 @@
 Authors: Scott Morrison
 -/
 import Std.Classes.Order
-<<<<<<< HEAD
-=======
-import Std.Tactic.RCases
-import Std.Data.Option.Lemmas
->>>>>>> 1b4e6926
 import Std.Tactic.Omega.Coeffs.IntList
 /-!
 A `Constraint` consists of an optional lower and upper bound (inclusive),
