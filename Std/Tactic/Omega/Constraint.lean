--- conflicted
+++ resolved
@@ -4,11 +4,7 @@
 Authors: Scott Morrison
 -/
 import Std.Classes.Order
-<<<<<<< HEAD
-=======
-import Std.Tactic.RCases
 import Std.Data.Option.Lemmas
->>>>>>> a61a015e
 import Std.Tactic.Omega.Coeffs.IntList
 /-!
 A `Constraint` consists of an optional lower and upper bound (inclusive),
