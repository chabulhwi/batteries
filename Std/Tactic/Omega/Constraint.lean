/-
Copyright (c) 2023 Lean FRO, LLC. All rights reserved.
Released under Apache 2.0 license as described in the file LICENSE.
Authors: Scott Morrison
-/
import Std.Classes.Order
import Std.Data.Option.Lemmas
import Std.Tactic.Omega.Coeffs.IntList
<<<<<<< HEAD
import Std.Data.Option.Lemmas
=======
>>>>>>> 285e9f22
/-!
A `Constraint` consists of an optional lower and upper bound (inclusive),
constraining a value to a set of the form `∅`, `{x}`, `[x, y]`, `[x, ∞)`, `(-∞, y]`, or `(-∞, ∞)`.
-/

namespace Std.Tactic.Omega

/-- An optional lower bound on a integer. -/
abbrev LowerBound : Type := Option Int
/-- An optional upper bound on a integer. -/
abbrev UpperBound : Type := Option Int

/-- A lower bound at `x` is satisfied at `t` if `x ≤ t`. -/
abbrev LowerBound.sat (b : LowerBound) (t : Int) := b.all fun x => x ≤ t
/-- A upper bound at `y` is satisfied at `t` if `t ≤ y`. -/
abbrev UpperBound.sat (b : UpperBound) (t : Int) := b.all fun y => t ≤ y

/--
A `Constraint` consists of an optional lower and upper bound (inclusive),
constraining a value to a set of the form `∅`, `{x}`, `[x, y]`, `[x, ∞)`, `(-∞, y]`, or `(-∞, ∞)`.
-/
structure Constraint where
  /-- A lower bound. -/
  lowerBound : LowerBound
  /-- An upper bound. -/
  upperBound : UpperBound
deriving BEq, DecidableEq, Repr

namespace Constraint

open Lean in
instance : ToExpr Constraint where
  toExpr s :=
    (Expr.const ``Constraint.mk []).app (toExpr s.lowerBound) |>.app (toExpr s.upperBound)
  toTypeExpr := .const ``Constraint []

instance : ToString Constraint where
  toString := fun
  | ⟨none, none⟩ => "(-∞, ∞)"
  | ⟨none, some y⟩ => s!"(-∞, {y}]"
  | ⟨some x, none⟩ => s!"[{x}, ∞)"
  | ⟨some x, some y⟩ =>
    if y < x then "∅" else if x = y then s!"\{{x}}" else s!"[{x}, {y}]"

/-- A constraint is satisfied at `t` is both the lower bound and upper bound are satisfied. -/
def sat (c : Constraint) (t : Int) : Bool := c.lowerBound.sat t ∧ c.upperBound.sat t

/-- Apply a function to both the lower bound and upper bound. -/
def map (c : Constraint) (f : Int → Int) : Constraint where
  lowerBound := c.lowerBound.map f
  upperBound := c.upperBound.map f

/-- Translate a constraint. -/
def translate (c : Constraint) (t : Int) : Constraint := c.map (· + t)

theorem translate_sat : {c : Constraint} → {v : Int} → sat c v → sat (c.translate t) (v + t) := by
  rintro ⟨_ | l, _ | u⟩ v w <;> simp_all [sat, translate, map]
  · exact Int.add_le_add_right w t
  · exact Int.add_le_add_right w t
  · rcases w with ⟨w₁, w₂⟩; constructor
    · exact Int.add_le_add_right w₁ t
    · exact Int.add_le_add_right w₂ t

/--
Flip a constraint.
This operation is not useful by itself, but is used to implement `neg` and `scale`.
-/
def flip (c : Constraint) : Constraint where
  lowerBound := c.upperBound
  upperBound := c.lowerBound

/--
Negate a constraint. `[x, y]` becomes `[-y, -x]`.
-/
def neg (c : Constraint) : Constraint := c.flip.map (- ·)

theorem neg_sat : {c : Constraint} → {v : Int} → sat c v → sat (c.neg) (-v) := by
  rintro ⟨_ | l, _ | u⟩ v w <;> simp_all [sat, neg, flip, map]
  · exact Int.neg_le_neg w
  · exact Int.neg_le_neg w
  · rcases w with ⟨w₁, w₂⟩; constructor
    · exact Int.neg_le_neg w₂
    · exact Int.neg_le_neg w₁

/-- The trivial constraint, satisfied everywhere. -/
def trivial : Constraint := ⟨none, none⟩
/-- The impossible constraint, unsatisfiable. -/
def impossible : Constraint := ⟨some 1, some 0⟩
/-- An exact constraint. -/
def exact (r : Int) : Constraint := ⟨some r, some r⟩

@[simp] theorem trivial_say : trivial.sat t := by
  simp [sat, trivial]

@[simp] theorem exact_sat (r : Int) (t : Int) : (exact r).sat t = decide (r = t) := by
  simp only [sat, exact, Option.all_some, decide_eq_true_eq, decide_eq_decide]
  exact Int.eq_iff_le_and_ge.symm

/-- Check if a constraint is unsatisfiable. -/
def isImpossible : Constraint → Bool
  | ⟨some x, some y⟩ => y < x
  | _ => false

/-- Check if a constraint requires an exact value. -/
def isExact : Constraint → Bool
  | ⟨some x, some y⟩ => x = y
  | _ => false

theorem not_sat_of_isImpossible (h : isImpossible c) {t} : ¬ c.sat t := by
  rcases c with ⟨_ | l, _ | u⟩ <;> simp [isImpossible, sat] at h ⊢
  intro w
  rw [Int.not_le]
  exact Int.lt_of_lt_of_le h w

/--
Scale a constraint by multiplying by an integer.
* If `k = 0` this is either impossible, if the original constraint was impossible,
  or the `= 0` exact constraint.
* If `k` is positive this takes `[x, y]` to `[k * x, k * y]`
* If `k` is negative this takes `[x, y]` to `[k * y, k * x]`.
-/
def scale (k : Int) (c : Constraint) : Constraint :=
  if k = 0 then
    if c.isImpossible then c else ⟨some 0, some 0⟩
  else if 0 < k then
    c.map (k * ·)
  else
    c.flip.map (k * ·)

theorem scale_sat {c : Constraint} (k) (w : c.sat t) : (scale k c).sat (k * t) := by
  simp [scale]
  split
  · split
    · simp_all [not_sat_of_isImpossible]
    · simp_all [sat]
  · rcases c with ⟨_ | l, _ | u⟩ <;> split <;> rename_i h <;> simp_all [sat, flip, map]
    · replace h := Int.le_of_lt h
      exact Int.mul_le_mul_of_nonneg_left w h
    · rw [Int.not_lt] at h
      exact Int.mul_le_mul_of_nonpos_left h w
    · replace h := Int.le_of_lt h
      exact Int.mul_le_mul_of_nonneg_left w h
    · rw [Int.not_lt] at h
      exact Int.mul_le_mul_of_nonpos_left h w
    · constructor
      · exact Int.mul_le_mul_of_nonneg_left w.1 (Int.le_of_lt h)
      · exact Int.mul_le_mul_of_nonneg_left w.2 (Int.le_of_lt h)
    · replace h := Int.not_lt.mp h
      constructor
      · exact Int.mul_le_mul_of_nonpos_left h w.2
      · exact Int.mul_le_mul_of_nonpos_left h w.1

/-- The sum of two constraints. `[a, b] + [c, d] = [a + c, b + d]`. -/
def add (x y : Constraint) : Constraint where
  lowerBound := x.lowerBound.bind fun a => y.lowerBound.map fun b => a + b
  upperBound := x.upperBound.bind fun a => y.upperBound.map fun b => a + b

theorem add_sat (w₁ : c₁.sat x₁) (w₂ : c₂.sat x₂) : (add c₁ c₂).sat (x₁ + x₂) := by
  rcases c₁ with ⟨_ | l₁, _ | u₁⟩ <;> rcases c₂ with ⟨_ | l₂, _ | u₂⟩
    <;> simp [sat, LowerBound.sat, UpperBound.sat, add] at *
  · exact Int.add_le_add w₁ w₂
  · exact Int.add_le_add w₁ w₂.2
  · exact Int.add_le_add w₁ w₂
  · exact Int.add_le_add w₁ w₂.1
  · exact Int.add_le_add w₁.2 w₂
  · exact Int.add_le_add w₁.1 w₂
  · constructor
    · exact Int.add_le_add w₁.1 w₂.1
    · exact Int.add_le_add w₁.2 w₂.2

/-- A linear combination of two constraints. -/
def combo (a : Int) (x : Constraint) (b : Int) (y : Constraint) : Constraint :=
  add (scale a x) (scale b y)

theorem combo_sat (a) (w₁ : c₁.sat x₁) (b) (w₂ : c₂.sat x₂) :
    (combo a c₁ b c₂).sat (a * x₁ + b * x₂) :=
  add_sat (scale_sat a w₁) (scale_sat b w₂)

/-- The conjunction of two constraints. -/
def combine (x y : Constraint) : Constraint where
  lowerBound := max x.lowerBound y.lowerBound
  upperBound := min x.upperBound y.upperBound

theorem combine_sat : (c : Constraint) → (c' : Constraint) → (t : Int) →
    (c.combine c').sat t = (c.sat t ∧ c'.sat t) := by
  rintro ⟨_ | l₁, _ | u₁⟩ <;> rintro ⟨_ | l₂, _ | u₂⟩ t
    <;> simp [sat, LowerBound.sat, UpperBound.sat, combine, Int.le_min, Int.max_le] at *
  · rw [And.comm]
  · rw [← and_assoc, And.comm (a := l₂ ≤ t), and_assoc]
  · rw [and_assoc]
  · rw [and_assoc]
  · rw [and_assoc, and_assoc, And.comm (a := l₂ ≤ t)]
  · rw [and_assoc, ← and_assoc (a := l₂ ≤ t), And.comm (a := l₂ ≤ t), and_assoc, and_assoc]

/--
Dividing a constraint by a natural number, and tightened to integer bounds.
Thus the lower bound is rounded up, and the upper bound is rounded down.
-/
def div (c : Constraint) (k : Nat) : Constraint where
  lowerBound := c.lowerBound.map fun x => (- ((- x) / k))
  upperBound := c.upperBound.map fun y => y / k

theorem div_sat (c : Constraint) (t : Int) (k : Nat) (n : k ≠ 0) (h : (k : Int) ∣ t) (w : c.sat t) :
    (c.div k).sat (t / k) := by
  replace n : (k : Int) > 0 := Int.ofNat_lt.mpr (Nat.pos_of_ne_zero n)
  rcases c with ⟨_ | l, _ | u⟩
  · simp_all [sat, div]
  · simp [sat, div] at w ⊢
    apply Int.le_of_sub_nonneg
    rw [← Int.sub_ediv_of_dvd _ h, ← ge_iff_le, Int.div_nonneg_iff_of_pos n]
    exact Int.sub_nonneg_of_le w
  · simp [sat, div] at w ⊢
    apply Int.le_of_sub_nonneg
    rw [Int.sub_neg, ← Int.add_ediv_of_dvd_left h, ← ge_iff_le,
      Int.div_nonneg_iff_of_pos n]
    exact Int.sub_nonneg_of_le w
  · simp [sat, div] at w ⊢
    constructor
    · apply Int.le_of_sub_nonneg
      rw [Int.sub_neg, ← Int.add_ediv_of_dvd_left h, ← ge_iff_le,
        Int.div_nonneg_iff_of_pos n]
      exact Int.sub_nonneg_of_le w.1
    · apply Int.le_of_sub_nonneg
      rw [← Int.sub_ediv_of_dvd _ h, ← ge_iff_le, Int.div_nonneg_iff_of_pos n]
      exact Int.sub_nonneg_of_le w.2

/--
It is convenient below to say that a constraint is satisfied at the dot product of two vectors,
so we make an abbreviation `sat'` for this.
-/
abbrev sat' (c : Constraint) (x y : Coeffs) := c.sat (Coeffs.dot x y)

theorem combine_sat' {s t : Constraint} {x y} (ws : s.sat' x y) (wt : t.sat' x y) :
    (s.combine t).sat' x y := (combine_sat _ _ _).mpr ⟨ws, wt⟩

theorem div_sat' {c : Constraint} {x y} (h : Coeffs.gcd x ≠ 0) (w : c.sat (Coeffs.dot x y)) :
    (c.div (Coeffs.gcd x)).sat' (Coeffs.sdiv x (Coeffs.gcd x)) y := by
  dsimp [sat']
  rw [Coeffs.dot_sdiv_left _ _ (Int.dvd_refl _)]
  exact div_sat c _ (Coeffs.gcd x) h (Coeffs.gcd_dvd_dot_left x y) w

theorem not_sat'_of_isImpossible (h : isImpossible c) {x y} : ¬ c.sat' x y :=
  not_sat_of_isImpossible h

end Constraint<|MERGE_RESOLUTION|>--- conflicted
+++ resolved
@@ -6,10 +6,6 @@
 import Std.Classes.Order
 import Std.Data.Option.Lemmas
 import Std.Tactic.Omega.Coeffs.IntList
-<<<<<<< HEAD
-import Std.Data.Option.Lemmas
-=======
->>>>>>> 285e9f22
 /-!
 A `Constraint` consists of an optional lower and upper bound (inclusive),
 constraining a value to a set of the form `∅`, `{x}`, `[x, y]`, `[x, ∞)`, `(-∞, y]`, or `(-∞, ∞)`.
