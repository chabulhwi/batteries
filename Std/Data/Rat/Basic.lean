/-
Copyright (c) 2022 Mario Carneiro. All rights reserved.
Released under Apache 2.0 license as described in the file LICENSE.
Authors: Mario Carneiro
-/
import Std.Data.Nat.Gcd
import Std.Data.Int.DivMod
import Std.Tactic.Ext

/-! # Basics for the Rational Numbers -/

/--
Rational numbers, implemented as a pair of integers `num / den` such that the
denominator is positive and the numerator and denominator are coprime.
-/
@[ext] structure Rat where
  /-- Constructs a rational number from components.
  We rename the constructor to `mk'` to avoid a clash with the smart constructor. -/
  mk' ::
  /-- The numerator of the rational number is an integer. -/
  num : Int
  /-- The denominator of the rational number is a natural number. -/
  den : Nat := 1
  /-- The denominator is nonzero. -/
  den_nz : den ≠ 0 := by decide
  /-- The numerator and denominator are coprime: it is in "reduced form". -/
  reduced : num.natAbs.Coprime den := by decide
  deriving DecidableEq

instance : Inhabited Rat := ⟨{ num := 0 }⟩

instance : ToString Rat where
  toString a := if a.den = 1 then toString a.num else s!"{a.num}/{a.den}"

instance : Repr Rat where
  reprPrec a _ := if a.den = 1 then repr a.num else s!"({a.num} : Rat)/{a.den}"

theorem Rat.den_pos (self : Rat) : 0 < self.den := Nat.pos_of_ne_zero self.den_nz

-- Note: `Rat.normalize` uses `Int.div` internally,
-- but we may want to refactor to use `/` (`Int.ediv`)

/--
Auxiliary definition for `Rat.normalize`. Constructs `num / den` as a rational number,
dividing both `num` and `den` by `g` (which is the gcd of the two) if it is not 1.
-/
@[inline] def Rat.maybeNormalize (num : Int) (den g : Nat)
    (den_nz : den / g ≠ 0) (reduced : (num.div g).natAbs.Coprime (den / g)) : Rat :=
  if hg : g = 1 then
    { num, den
      den_nz := by simp [hg] at den_nz; exact den_nz
      reduced := by simp [hg, Int.natAbs_ofNat] at reduced; exact reduced }
  else { num := num.div g, den := den / g, den_nz, reduced }

theorem Rat.normalize.den_nz {num : Int} {den g : Nat} (den_nz : den ≠ 0)
    (e : g = num.natAbs.gcd den) : den / g ≠ 0 :=
  e ▸ Nat.ne_of_gt (Nat.div_gcd_pos_of_pos_right _ (Nat.pos_of_ne_zero den_nz))

theorem Rat.normalize.reduced {num : Int} {den g : Nat} (den_nz : den ≠ 0)
    (e : g = num.natAbs.gcd den) : (num.div g).natAbs.Coprime (den / g) :=
  have : Int.natAbs (num.div ↑g) = num.natAbs / g := by
    match num, num.eq_nat_or_neg with
    | _, ⟨_, .inl rfl⟩ => rfl
    | _, ⟨_, .inr rfl⟩ => rw [Int.neg_div, Int.natAbs_neg, Int.natAbs_neg]; rfl
  this ▸ e ▸ Nat.coprime_div_gcd_div_gcd (Nat.gcd_pos_of_pos_right _ (Nat.pos_of_ne_zero den_nz))

/--
Construct a normalized `Rat` from a numerator and nonzero denominator.
This is a "smart constructor" that divides the numerator and denominator by
the gcd to ensure that the resulting rational number is normalized.
-/
@[inline] def Rat.normalize (num : Int) (den : Nat := 1) (den_nz : den ≠ 0 := by decide) : Rat :=
  Rat.maybeNormalize num den (num.natAbs.gcd den)
    (normalize.den_nz den_nz rfl) (normalize.reduced den_nz rfl)

/--
Construct a rational number from a numerator and denominator.
This is a "smart constructor" that divides the numerator and denominator by
the gcd to ensure that the resulting rational number is normalized, and returns
zero if `den` is zero.
-/
def mkRat (num : Int) (den : Nat) : Rat :=
  if den_nz : den = 0 then { num := 0 } else Rat.normalize num den den_nz

namespace Rat

/-- Embedding of `Int` in the rational numbers. -/
def ofInt (num : Int) : Rat := { num, reduced := Nat.coprime_one_right _ }

instance : IntCast Rat := ⟨ofInt⟩

instance : OfNat Rat n := ⟨n⟩

/-- Is this rational number integral? -/
@[inline] protected def isInt (a : Rat) : Bool := a.den == 1

/-- Form the quotient `n / d` where `n d : Int`. -/
def divInt : Int → Int → Rat
  | n, .ofNat d => inline (mkRat n d)
<<<<<<< HEAD
  | n, .negSucc d => normalize (-n) d.succ (nofun)
=======
  | n, .negSucc d => normalize (-n) d.succ nofun
>>>>>>> 26ff4aba

@[inherit_doc] scoped infixl:70 " /. " => Rat.divInt

/-- Implements "scientific notation" `123.4e-5` for rational numbers. (This definition is
`@[irreducible]` because you don't want to unfold it. Use `Rat.ofScientific_def`,
`Rat.ofScientific_true_def`, or `Rat.ofScientific_false_def` instead.) -/
@[irreducible] protected def ofScientific (m : Nat) (s : Bool) (e : Nat) : Rat :=
  if s then
    Rat.normalize m (10 ^ e) <| Nat.ne_of_gt <| Nat.pos_pow_of_pos _ (by decide)
  else
    (m * 10 ^ e : Nat)

instance : OfScientific Rat where ofScientific := Rat.ofScientific

/-- Rational number strictly less than relation, as a `Bool`. -/
protected def blt (a b : Rat) : Bool :=
  if a.num < 0 && 0 ≤ b.num then
    true
  else if a.num = 0 then
    0 < b.num
  else if 0 < a.num && b.num ≤ 0 then
    false
  else
    -- `a` and `b` must have the same sign
   a.num * b.den < b.num * a.den

instance : LT Rat := ⟨(·.blt ·)⟩

instance (a b : Rat) : Decidable (a < b) :=
  inferInstanceAs (Decidable (_ = true))

instance : LE Rat := ⟨fun a b => b.blt a = false⟩

instance (a b : Rat) : Decidable (a ≤ b) :=
  inferInstanceAs (Decidable (_ = false))

/-- Multiplication of rational numbers. (This definition is `@[irreducible]` because you don't
want to unfold it. Use `Rat.mul_def` instead.) -/
@[irreducible] protected def mul (a b : Rat) : Rat :=
  let g1 := Nat.gcd a.num.natAbs b.den
  let g2 := Nat.gcd b.num.natAbs a.den
  { num := (a.num.div g1) * (b.num.div g2)
    den := (a.den / g2) * (b.den / g1)
    den_nz := Nat.ne_of_gt <| Nat.mul_pos
      (Nat.div_gcd_pos_of_pos_right _ a.den_pos) (Nat.div_gcd_pos_of_pos_right _ b.den_pos)
    reduced := by
      simp only [Int.natAbs_mul, Int.natAbs_div, Nat.coprime_mul_iff_left]
      refine ⟨Nat.coprime_mul_iff_right.2 ⟨?_, ?_⟩, Nat.coprime_mul_iff_right.2 ⟨?_, ?_⟩⟩
      · exact a.reduced.coprime_div_left (Nat.gcd_dvd_left ..)
          |>.coprime_div_right (Nat.gcd_dvd_right ..)
      · exact Nat.coprime_div_gcd_div_gcd (Nat.gcd_pos_of_pos_right _ b.den_pos)
      · exact Nat.coprime_div_gcd_div_gcd (Nat.gcd_pos_of_pos_right _ a.den_pos)
      · exact b.reduced.coprime_div_left (Nat.gcd_dvd_left ..)
          |>.coprime_div_right (Nat.gcd_dvd_right ..) }

instance : Mul Rat := ⟨Rat.mul⟩

/--
The inverse of a rational number. Note: `inv 0 = 0`. (This definition is `@[irreducible]`
because you don't want to unfold it. Use `Rat.inv_def` instead.)
-/
@[irreducible] protected def inv (a : Rat) : Rat :=
  if h : a.num < 0 then
    { num := -a.den, den := a.num.natAbs
      den_nz := Nat.ne_of_gt (Int.natAbs_pos.2 (Int.ne_of_lt h))
      reduced := Int.natAbs_neg a.den ▸ a.reduced.symm }
  else if h : a.num > 0 then
    { num := a.den, den := a.num.natAbs
      den_nz := Nat.ne_of_gt (Int.natAbs_pos.2 (Int.ne_of_gt h))
      reduced := a.reduced.symm }
  else
    a

/-- Division of rational numbers. Note: `div a 0 = 0`. -/
protected def div : Rat → Rat → Rat := (· * ·.inv)

/-- Division of rational numbers. Note: `div a 0 = 0`.  Written with a separate function `Rat.div`
as a wrapper so that the definition is not unfolded at `.instance` transparency. -/
instance : Div Rat := ⟨Rat.div⟩

theorem add.aux (a b : Rat) {g ad bd} (hg : g = a.den.gcd b.den)
    (had : ad = a.den / g) (hbd : bd = b.den / g) :
    let den := ad * b.den; let num := a.num * bd + b.num * ad
    num.natAbs.gcd g = num.natAbs.gcd den := by
  intro den num
  have ae : ad * g = a.den := had ▸ Nat.div_mul_cancel (hg ▸ Nat.gcd_dvd_left ..)
  have be : bd * g = b.den := hbd ▸ Nat.div_mul_cancel (hg ▸ Nat.gcd_dvd_right ..)
  have hden : den = ad * bd * g := by rw [Nat.mul_assoc, be]
  rw [hden, Nat.Coprime.gcd_mul_left_cancel_right]
  have cop : ad.Coprime bd := had ▸ hbd ▸ hg ▸
    Nat.coprime_div_gcd_div_gcd (Nat.gcd_pos_of_pos_left _ a.den_pos)
  have H1 (d : Nat) :
      d.gcd num.natAbs ∣ a.num.natAbs * bd ↔ d.gcd num.natAbs ∣ b.num.natAbs * ad := by
    have := d.gcd_dvd_right num.natAbs
    rw [← Int.ofNat_dvd, Int.dvd_natAbs] at this
    have := Int.dvd_iff_dvd_of_dvd_add this
    rwa [← Int.dvd_natAbs, Int.ofNat_dvd, Int.natAbs_mul,
      ← Int.dvd_natAbs, Int.ofNat_dvd, Int.natAbs_mul] at this
  apply Nat.Coprime.mul
  · have := (H1 ad).2 <| Nat.dvd_trans (Nat.gcd_dvd_left ..) (Nat.dvd_mul_left ..)
    have := (cop.coprime_dvd_left <| Nat.gcd_dvd_left ..).dvd_of_dvd_mul_right this
    exact Nat.eq_one_of_dvd_one <| a.reduced.gcd_eq_one ▸ Nat.dvd_gcd this <|
      Nat.dvd_trans (Nat.gcd_dvd_left ..) (ae ▸ Nat.dvd_mul_right ..)
  · have := (H1 bd).1 <| Nat.dvd_trans (Nat.gcd_dvd_left ..) (Nat.dvd_mul_left ..)
    have := (cop.symm.coprime_dvd_left <| Nat.gcd_dvd_left ..).dvd_of_dvd_mul_right this
    exact Nat.eq_one_of_dvd_one <| b.reduced.gcd_eq_one ▸ Nat.dvd_gcd this <|
      Nat.dvd_trans (Nat.gcd_dvd_left ..) (be ▸ Nat.dvd_mul_right ..)

/--
Addition of rational numbers. (This definition is `@[irreducible]` because you don't want to
unfold it. Use `Rat.add_def` instead.)
-/
@[irreducible] protected def add (a b : Rat) : Rat :=
  let g := a.den.gcd b.den
  if hg : g = 1 then
    have den_nz := Nat.ne_of_gt <| Nat.mul_pos a.den_pos b.den_pos
    have reduced := add.aux a b hg.symm (Nat.div_one _).symm (Nat.div_one _).symm
      |>.symm.trans (Nat.gcd_one_right _)
    { num := a.num * b.den + b.num * a.den, den := a.den * b.den, den_nz, reduced }
  else
    let den := (a.den / g) * b.den
    let num := a.num * ↑(b.den / g) + b.num * ↑(a.den / g)
    let g1  := num.natAbs.gcd g
    have den_nz := Nat.ne_of_gt <| Nat.mul_pos (Nat.div_gcd_pos_of_pos_left _ a.den_pos) b.den_pos
    have e : g1 = num.natAbs.gcd den := add.aux a b rfl rfl rfl
    Rat.maybeNormalize num den g1 (normalize.den_nz den_nz e) (normalize.reduced den_nz e)

instance : Add Rat := ⟨Rat.add⟩

/-- Negation of rational numbers. -/
protected def neg (a : Rat) : Rat :=
  { a with num := -a.num, reduced := by rw [Int.natAbs_neg]; exact a.reduced }

instance : Neg Rat := ⟨Rat.neg⟩

theorem sub.aux (a b : Rat) {g ad bd} (hg : g = a.den.gcd b.den)
    (had : ad = a.den / g) (hbd : bd = b.den / g) :
    let den := ad * b.den; let num := a.num * bd - b.num * ad
    num.natAbs.gcd g = num.natAbs.gcd den := by
  have := add.aux a (-b) hg had hbd
  simp only [show (-b).num = -b.num from rfl, Int.neg_mul] at this
  exact this

/-- Subtraction of rational numbers. (This definition is `@[irreducible]` because you don't want to
unfold it. Use `Rat.sub_def` instead.)
-/
@[irreducible] protected def sub (a b : Rat) : Rat :=
  let g := a.den.gcd b.den
  if hg : g = 1 then
    have den_nz := Nat.ne_of_gt <| Nat.mul_pos a.den_pos b.den_pos
    have reduced := sub.aux a b hg.symm (Nat.div_one _).symm (Nat.div_one _).symm
      |>.symm.trans (Nat.gcd_one_right _)
    { num := a.num * b.den - b.num * a.den, den := a.den * b.den, den_nz, reduced }
  else
    let den := (a.den / g) * b.den
    let num := a.num * ↑(b.den / g) - b.num * ↑(a.den / g)
    let g1  := num.natAbs.gcd g
    have den_nz := Nat.ne_of_gt <| Nat.mul_pos (Nat.div_gcd_pos_of_pos_left _ a.den_pos) b.den_pos
    have e : g1 = num.natAbs.gcd den := sub.aux a b rfl rfl rfl
    Rat.maybeNormalize num den g1 (normalize.den_nz den_nz e) (normalize.reduced den_nz e)

instance : Sub Rat := ⟨Rat.sub⟩

/-- The floor of a rational number `a` is the largest integer less than or equal to `a`. -/
protected def floor (a : Rat) : Int :=
  if a.den = 1 then
    a.num
  else
    a.num / a.den

/-- The ceiling of a rational number `a` is the smallest integer greater than or equal to `a`. -/
protected def ceil (a : Rat) : Int :=
  if a.den = 1 then
    a.num
  else
    a.num / a.den + 1<|MERGE_RESOLUTION|>--- conflicted
+++ resolved
@@ -97,11 +97,7 @@
 /-- Form the quotient `n / d` where `n d : Int`. -/
 def divInt : Int → Int → Rat
   | n, .ofNat d => inline (mkRat n d)
-<<<<<<< HEAD
-  | n, .negSucc d => normalize (-n) d.succ (nofun)
-=======
   | n, .negSucc d => normalize (-n) d.succ nofun
->>>>>>> 26ff4aba
 
 @[inherit_doc] scoped infixl:70 " /. " => Rat.divInt
 
