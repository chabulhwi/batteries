/-
Copyright (c) 2016 Jeremy Avigad. All rights reserved.
Released under Apache 2.0 license as described in the file LICENSE.
Authors: Jeremy Avigad, Deniz Aydin, Floris van Doorn, Mario Carneiro
-/
import Std.Classes.Cast
<<<<<<< HEAD
import Std.Data.Nat.Init.Lemmas
=======
>>>>>>> 285e9f22
import Std.Data.Int.Basic
import Std.Tactic.NormCast.Lemmas

open Nat

namespace Int

@[simp] theorem ofNat_eq_coe : ofNat n = Nat.cast n := rfl

@[simp] theorem ofNat_zero : ((0 : Nat) : Int) = 0 := rfl

@[simp] theorem ofNat_one  : ((1 : Nat) : Int) = 1 := rfl

theorem ofNat_two : ((2 : Nat) : Int) = 2 := rfl

@[simp] theorem default_eq_zero : default = (0 : Int) := rfl

protected theorem zero_ne_one : (0 : Int) ≠ 1 := nofun

/- ## Definitions of basic functions -/

theorem subNatNat_of_sub_eq_zero {m n : Nat} (h : n - m = 0) : subNatNat m n = ↑(m - n) := by
  rw [subNatNat, h, ofNat_eq_coe]

theorem subNatNat_of_sub_eq_succ {m n k : Nat} (h : n - m = succ k) : subNatNat m n = -[k+1] := by
  rw [subNatNat, h]

@[simp] protected theorem neg_zero : -(0:Int) = 0 := rfl

@[norm_cast] theorem ofNat_add (n m : Nat) : (↑(n + m) : Int) = n + m := rfl
@[norm_cast] theorem ofNat_mul (n m : Nat) : (↑(n * m) : Int) = n * m := rfl
theorem ofNat_succ (n : Nat) : (succ n : Int) = n + 1 := rfl

@[local simp] theorem neg_ofNat_zero : -((0 : Nat) : Int) = 0 := rfl
@[local simp] theorem neg_ofNat_succ (n : Nat) : -(succ n : Int) = -[n+1] := rfl
@[local simp] theorem neg_negSucc (n : Nat) : -(-[n+1]) = succ n := rfl

theorem negSucc_coe (n : Nat) : -[n+1] = -↑(n + 1) := rfl

theorem negOfNat_eq : negOfNat n = -ofNat n := rfl

/- ## These are only for internal use -/

@[simp] theorem add_def {a b : Int} : Int.add a b = a + b := rfl

@[local simp] theorem ofNat_add_ofNat (m n : Nat) : (↑m + ↑n : Int) = ↑(m + n) := rfl
@[local simp] theorem ofNat_add_negSucc (m n : Nat) : ↑m + -[n+1] = subNatNat m (succ n) := rfl
@[local simp] theorem negSucc_add_ofNat (m n : Nat) : -[m+1] + ↑n = subNatNat n (succ m) := rfl
@[local simp] theorem negSucc_add_negSucc (m n : Nat) : -[m+1] + -[n+1] = -[succ (m + n) +1] := rfl

@[simp] theorem mul_def {a b : Int} : Int.mul a b = a * b := rfl

@[local simp] theorem ofNat_mul_ofNat (m n : Nat) : (↑m * ↑n : Int) = ↑(m * n) := rfl
@[local simp] theorem ofNat_mul_negSucc' (m n : Nat) : ↑m * -[n+1] = negOfNat (m * succ n) := rfl
@[local simp] theorem negSucc_mul_ofNat' (m n : Nat) : -[m+1] * ↑n = negOfNat (succ m * n) := rfl
@[local simp] theorem negSucc_mul_negSucc' (m n : Nat) :
    -[m+1] * -[n+1] = ofNat (succ m * succ n) := rfl

/- ## some basic functions and properties -/

@[norm_cast] theorem ofNat_inj : ((m : Nat) : Int) = (n : Nat) ↔ m = n := ⟨ofNat.inj, congrArg _⟩

theorem ofNat_eq_zero : ((n : Nat) : Int) = 0 ↔ n = 0 := ofNat_inj

theorem ofNat_ne_zero : ((n : Nat) : Int) ≠ 0 ↔ n ≠ 0 := not_congr ofNat_eq_zero

theorem negSucc_inj : negSucc m = negSucc n ↔ m = n := ⟨negSucc.inj, fun H => by simp [H]⟩

theorem negSucc_eq (n : Nat) : -[n+1] = -((n : Int) + 1) := rfl

@[simp] theorem negSucc_ne_zero (n : Nat) : -[n+1] ≠ 0 := nofun

@[simp] theorem zero_ne_negSucc (n : Nat) : 0 ≠ -[n+1] := nofun

@[simp, norm_cast] theorem Nat.cast_ofNat_Int :
  (Nat.cast (no_index (OfNat.ofNat n)) : Int) = OfNat.ofNat n := rfl

/- ## neg -/

@[simp] protected theorem neg_neg : ∀ a : Int, -(-a) = a
  | 0      => rfl
  | succ _ => rfl
  | -[_+1] => rfl

protected theorem neg_inj {a b : Int} : -a = -b ↔ a = b :=
  ⟨fun h => by rw [← Int.neg_neg a, ← Int.neg_neg b, h], congrArg _⟩

@[simp] protected theorem neg_eq_zero : -a = 0 ↔ a = 0 := Int.neg_inj (b := 0)

protected theorem neg_ne_zero : -a ≠ 0 ↔ a ≠ 0 := not_congr Int.neg_eq_zero

protected theorem sub_eq_add_neg {a b : Int} : a - b = a + -b := rfl

theorem add_neg_one (i : Int) : i + -1 = i - 1 := rfl

/- ## basic properties of subNatNat -/

-- @[elabAsElim] -- TODO(Mario): unexpected eliminator resulting type
theorem subNatNat_elim (m n : Nat) (motive : Nat → Nat → Int → Prop)
    (hp : ∀ i n, motive (n + i) n i)
    (hn : ∀ i m, motive m (m + i + 1) -[i+1]) :
    motive m n (subNatNat m n) := by
  unfold subNatNat
  match h : n - m with
  | 0 =>
    have ⟨k, h⟩ := Nat.le.dest (Nat.le_of_sub_eq_zero h)
    rw [h.symm, Nat.add_sub_cancel_left]; apply hp
  | succ k =>
    rw [Nat.sub_eq_iff_eq_add (Nat.le_of_lt (Nat.lt_of_sub_eq_succ h))] at h
    rw [h, Nat.add_comm]; apply hn

theorem subNatNat_add_left : subNatNat (m + n) m = n := by
  unfold subNatNat
  rw [Nat.sub_eq_zero_of_le (Nat.le_add_right ..), Nat.add_sub_cancel_left, ofNat_eq_coe]

theorem subNatNat_add_right : subNatNat m (m + n + 1) = negSucc n := by
  simp [subNatNat, Nat.add_assoc, Nat.add_sub_cancel_left]

theorem subNatNat_add_add (m n k : Nat) : subNatNat (m + k) (n + k) = subNatNat m n := by
  apply subNatNat_elim m n (fun m n i => subNatNat (m + k) (n + k) = i)
  · intro i j
    rw [Nat.add_assoc, Nat.add_comm i k, ← Nat.add_assoc]
    exact subNatNat_add_left
  · intro i j
    rw [Nat.add_assoc j i 1, Nat.add_comm j (i+1), Nat.add_assoc, Nat.add_comm (i+1) (j+k)]
    exact subNatNat_add_right

theorem subNatNat_of_le {m n : Nat} (h : n ≤ m) : subNatNat m n = ↑(m - n) :=
  subNatNat_of_sub_eq_zero (Nat.sub_eq_zero_of_le h)

theorem subNatNat_of_lt {m n : Nat} (h : m < n) : subNatNat m n = -[pred (n - m) +1] :=
  subNatNat_of_sub_eq_succ <| (Nat.succ_pred_eq_of_pos (Nat.sub_pos_of_lt h)).symm


/- # Additive group properties -/

/- addition -/

protected theorem add_comm : ∀ a b : Int, a + b = b + a
  | ofNat n, ofNat m => by simp [Nat.add_comm]
  | ofNat _, -[_+1]  => rfl
  | -[_+1],  ofNat _ => rfl
  | -[_+1],  -[_+1]  => by simp [Nat.add_comm]

@[simp] protected theorem add_zero : ∀ a : Int, a + 0 = a
  | ofNat _ => rfl
  | -[_+1]  => rfl

@[simp] protected theorem zero_add (a : Int) : 0 + a = a := Int.add_comm .. ▸ a.add_zero

theorem ofNat_add_negSucc_of_lt (h : m < n.succ) : ofNat m + -[n+1] = -[n - m+1] :=
  show subNatNat .. = _ by simp [succ_sub (le_of_lt_succ h), subNatNat]

theorem subNatNat_sub (h : n ≤ m) (k : Nat) : subNatNat (m - n) k = subNatNat m (k + n) := by
  rwa [← subNatNat_add_add _ _ n, Nat.sub_add_cancel]

theorem subNatNat_add (m n k : Nat) : subNatNat (m + n) k = m + subNatNat n k := by
  cases n.lt_or_ge k with
  | inl h' =>
    simp [subNatNat_of_lt h', succ_pred_eq_of_pos (Nat.sub_pos_of_lt h')]
    conv => lhs; rw [← Nat.sub_add_cancel (Nat.le_of_lt h')]
    apply subNatNat_add_add
  | inr h' => simp [subNatNat_of_le h',
      subNatNat_of_le (Nat.le_trans h' (le_add_left ..)), Nat.add_sub_assoc h']

theorem subNatNat_add_negSucc (m n k : Nat) :
    subNatNat m n + -[k+1] = subNatNat m (n + succ k) := by
  have h := Nat.lt_or_ge m n
  cases h with
  | inr h' =>
    rw [subNatNat_of_le h']
    simp
    rw [subNatNat_sub h', Nat.add_comm]
  | inl h' =>
    have h₂ : m < n + succ k := Nat.lt_of_lt_of_le h' (le_add_right _ _)
    have h₃ : m ≤ n + k := le_of_succ_le_succ h₂
    rw [subNatNat_of_lt h', subNatNat_of_lt h₂]
    simp [Nat.add_comm]
    rw [← add_succ, succ_pred_eq_of_pos (Nat.sub_pos_of_lt h'), add_succ, succ_sub h₃,
      Nat.pred_succ]
    rw [Nat.add_comm n, Nat.add_sub_assoc (Nat.le_of_lt h')]

protected theorem add_assoc : ∀ a b c : Int, a + b + c = a + (b + c)
  | (m:Nat), (n:Nat), c => aux1 ..
  | Nat.cast m, b, Nat.cast k => by
    rw [Int.add_comm, ← aux1, Int.add_comm k, aux1, Int.add_comm b]
  | a, (n:Nat), (k:Nat) => by
    rw [Int.add_comm, Int.add_comm a, ← aux1, Int.add_comm a, Int.add_comm k]
  | -[m+1], -[n+1], (k:Nat) => aux2 ..
  | -[m+1], (n:Nat), -[k+1] => by
    rw [Int.add_comm, ← aux2, Int.add_comm n, ← aux2, Int.add_comm -[m+1]]
  | (m:Nat), -[n+1], -[k+1] => by
    rw [Int.add_comm, Int.add_comm m, Int.add_comm m, ← aux2, Int.add_comm -[k+1]]
  | -[m+1], -[n+1], -[k+1] => by
    simp [add_succ, Nat.add_comm, Nat.add_left_comm, neg_ofNat_succ]
where
  aux1 (m n : Nat) : ∀ c : Int, m + n + c = m + (n + c)
    | (k:Nat) => by simp [Nat.add_assoc]
    | -[k+1]  => by simp [subNatNat_add]
  aux2 (m n k : Nat) : -[m+1] + -[n+1] + k = -[m+1] + (-[n+1] + k) := by
    simp [add_succ]
    rw [Int.add_comm, subNatNat_add_negSucc]
    simp [add_succ, succ_add, Nat.add_comm]

protected theorem add_left_comm (a b c : Int) : a + (b + c) = b + (a + c) := by
  rw [← Int.add_assoc, Int.add_comm a, Int.add_assoc]

protected theorem add_right_comm (a b c : Int) : a + b + c = a + c + b := by
  rw [Int.add_assoc, Int.add_comm b, ← Int.add_assoc]

/- ## negation -/

theorem subNatNat_self : ∀ n, subNatNat n n = 0
  | 0      => rfl
  | succ m => by rw [subNatNat_of_sub_eq_zero (Nat.sub_self ..), Nat.sub_self, ofNat_zero]

attribute [local simp] subNatNat_self

@[local simp] protected theorem add_left_neg : ∀ a : Int, -a + a = 0
  | 0      => rfl
  | succ m => by simp
  | -[m+1] => by simp

@[local simp] protected theorem add_right_neg (a : Int) : a + -a = 0 := by
  rw [Int.add_comm, Int.add_left_neg]

@[simp] protected theorem neg_eq_of_add_eq_zero {a b : Int} (h : a + b = 0) : -a = b := by
  rw [← Int.add_zero (-a), ← h, ← Int.add_assoc, Int.add_left_neg, Int.zero_add]

protected theorem eq_neg_of_eq_neg {a b : Int} (h : a = -b) : b = -a := by
  rw [h, Int.neg_neg]

protected theorem eq_neg_comm {a b : Int} : a = -b ↔ b = -a :=
  ⟨Int.eq_neg_of_eq_neg, Int.eq_neg_of_eq_neg⟩

protected theorem neg_eq_comm {a b : Int} : -a = b ↔ -b = a := by
  rw [eq_comm, Int.eq_neg_comm, eq_comm]

protected theorem neg_add_cancel_left (a b : Int) : -a + (a + b) = b := by
  rw [← Int.add_assoc, Int.add_left_neg, Int.zero_add]

protected theorem add_neg_cancel_left (a b : Int) : a + (-a + b) = b := by
  rw [← Int.add_assoc, Int.add_right_neg, Int.zero_add]

protected theorem add_neg_cancel_right (a b : Int) : a + b + -b = a := by
  rw [Int.add_assoc, Int.add_right_neg, Int.add_zero]

protected theorem neg_add_cancel_right (a b : Int) : a + -b + b = a := by
  rw [Int.add_assoc, Int.add_left_neg, Int.add_zero]

protected theorem add_left_cancel {a b c : Int} (h : a + b = a + c) : b = c := by
  have h₁ : -a + (a + b) = -a + (a + c) := by rw [h]
  simp [← Int.add_assoc, Int.add_left_neg, Int.zero_add] at h₁; exact h₁

@[local simp] protected theorem neg_add {a b : Int} : -(a + b) = -a + -b := by
  apply Int.add_left_cancel (a := a + b)
  rw [Int.add_right_neg, Int.add_comm a, ← Int.add_assoc, Int.add_assoc b,
    Int.add_right_neg, Int.add_zero, Int.add_right_neg]

/- ## subtraction -/

@[simp] theorem negSucc_sub_one (n : Nat) : -[n+1] - 1 = -[n + 1 +1] := rfl

@[simp] protected theorem sub_self (a : Int) : a - a = 0 := by
  rw [Int.sub_eq_add_neg, Int.add_right_neg]

@[simp] protected theorem sub_zero (a : Int) : a - 0 = a := by simp [Int.sub_eq_add_neg]

@[simp] protected theorem zero_sub (a : Int) : 0 - a = -a := by simp [Int.sub_eq_add_neg]

protected theorem sub_eq_zero_of_eq {a b : Int} (h : a = b) : a - b = 0 := by
  rw [h, Int.sub_self]

protected theorem eq_of_sub_eq_zero {a b : Int} (h : a - b = 0) : a = b := by
  have : 0 + b = b := by rw [Int.zero_add]
  have : a - b + b = b := by rwa [h]
  rwa [Int.sub_eq_add_neg, Int.neg_add_cancel_right] at this

protected theorem sub_eq_zero {a b : Int} : a - b = 0 ↔ a = b :=
  ⟨Int.eq_of_sub_eq_zero, Int.sub_eq_zero_of_eq⟩

protected theorem sub_sub (a b c : Int) : a - b - c = a - (b + c) := by
  simp [Int.sub_eq_add_neg, Int.add_assoc]

protected theorem neg_sub (a b : Int) : -(a - b) = b - a := by
  simp [Int.sub_eq_add_neg, Int.add_comm]

protected theorem sub_sub_self (a b : Int) : a - (a - b) = b := by
  simp [Int.sub_eq_add_neg, ← Int.add_assoc]

protected theorem sub_neg (a b : Int) : a - -b = a + b := by simp [Int.sub_eq_add_neg]

@[simp] protected theorem sub_add_cancel (a b : Int) : a - b + b = a :=
  Int.neg_add_cancel_right a b

@[simp] protected theorem add_sub_cancel (a b : Int) : a + b - b = a :=
  Int.add_neg_cancel_right a b

protected theorem add_sub_assoc (a b c : Int) : a + b - c = a + (b - c) := by
  rw [Int.sub_eq_add_neg, Int.add_assoc, ← Int.sub_eq_add_neg]

@[norm_cast] theorem ofNat_sub (h : m ≤ n) : ((n - m : Nat) : Int) = n - m := by
  match m with
  | 0 => rfl
  | succ m =>
    show ofNat (n - succ m) = subNatNat n (succ m)
    rw [subNatNat, Nat.sub_eq_zero_of_le h]

theorem negSucc_coe' (n : Nat) : -[n+1] = -↑n - 1 := by
  rw [Int.sub_eq_add_neg, ← Int.neg_add]; rfl

protected theorem subNatNat_eq_coe {m n : Nat} : subNatNat m n = ↑m - ↑n := by
  apply subNatNat_elim m n fun m n i => i = m - n
  · intros i n
    rw [Int.ofNat_add, Int.sub_eq_add_neg, Int.add_assoc, Int.add_left_comm,
      Int.add_right_neg, Int.add_zero]
  · intros i n
    simp only [negSucc_coe, ofNat_add, Int.sub_eq_add_neg, Int.neg_add, ← Int.add_assoc]
    rw [← @Int.sub_eq_add_neg n, ← ofNat_sub, Nat.sub_self, ofNat_zero, Int.zero_add]
    apply Nat.le_refl

theorem toNat_sub (m n : Nat) : toNat (m - n) = m - n := by
  rw [← Int.subNatNat_eq_coe]
  refine subNatNat_elim m n (fun m n i => toNat i = m - n) (fun i n => ?_) (fun i n => ?_)
  · exact (Nat.add_sub_cancel_left ..).symm
  · dsimp; rw [Nat.add_assoc, Nat.sub_eq_zero_of_le (Nat.le_add_right ..)]; rfl

/- ## Ring properties -/

@[simp] theorem ofNat_mul_negSucc (m n : Nat) : (m : Int) * -[n+1] = -↑(m * succ n) := rfl

@[simp] theorem negSucc_mul_ofNat (m n : Nat) : -[m+1] * n = -↑(succ m * n) := rfl

@[simp] theorem negSucc_mul_negSucc (m n : Nat) : -[m+1] * -[n+1] = succ m * succ n := rfl

protected theorem mul_comm (a b : Int) : a * b = b * a := by
  cases a <;> cases b <;> simp [Nat.mul_comm]

theorem ofNat_mul_negOfNat (m n : Nat) : (m : Nat) * negOfNat n = negOfNat (m * n) := by
  cases n <;> rfl

theorem negOfNat_mul_ofNat (m n : Nat) : negOfNat m * (n : Nat) = negOfNat (m * n) := by
  rw [Int.mul_comm]; simp [ofNat_mul_negOfNat, Nat.mul_comm]

theorem negSucc_mul_negOfNat (m n : Nat) : -[m+1] * negOfNat n = ofNat (succ m * n) := by
  cases n <;> rfl

theorem negOfNat_mul_negSucc (m n : Nat) : negOfNat n * -[m+1] = ofNat (n * succ m) := by
  rw [Int.mul_comm, negSucc_mul_negOfNat, Nat.mul_comm]

attribute [local simp] ofNat_mul_negOfNat negOfNat_mul_ofNat
  negSucc_mul_negOfNat negOfNat_mul_negSucc

protected theorem mul_assoc (a b c : Int) : a * b * c = a * (b * c) := by
  cases a <;> cases b <;> cases c <;> simp [Nat.mul_assoc]

protected theorem mul_left_comm (a b c : Int) : a * (b * c) = b * (a * c) := by
  rw [← Int.mul_assoc, ← Int.mul_assoc, Int.mul_comm a]

protected theorem mul_right_comm (a b c : Int) : a * b * c = a * c * b := by
  rw [Int.mul_assoc, Int.mul_assoc, Int.mul_comm b]

@[simp] protected theorem mul_zero (a : Int) : a * 0 = 0 := by cases a <;> rfl

@[simp] protected theorem zero_mul (a : Int) : 0 * a = 0 := Int.mul_comm .. ▸ a.mul_zero

theorem negOfNat_eq_subNatNat_zero (n) : negOfNat n = subNatNat 0 n := by cases n <;> rfl

theorem ofNat_mul_subNatNat (m n k : Nat) :
    m * subNatNat n k = subNatNat (m * n) (m * k) := by
  cases m with
  | zero => simp [ofNat_zero, Int.zero_mul, Nat.zero_mul]
  | succ m => cases n.lt_or_ge k with
    | inl h =>
      have h' : succ m * n < succ m * k := Nat.mul_lt_mul_of_pos_left h (Nat.succ_pos m)
      simp [subNatNat_of_lt h, subNatNat_of_lt h']
      rw [succ_pred_eq_of_pos (Nat.sub_pos_of_lt h), ← neg_ofNat_succ, Nat.mul_sub_left_distrib,
        ← succ_pred_eq_of_pos (Nat.sub_pos_of_lt h')]; rfl
    | inr h =>
      have h' : succ m * k ≤ succ m * n := Nat.mul_le_mul_left _ h
      simp [subNatNat_of_le h, subNatNat_of_le h', Nat.mul_sub_left_distrib]

theorem negOfNat_add (m n : Nat) : negOfNat m + negOfNat n = negOfNat (m + n) := by
  cases m <;> cases n <;> simp [Nat.succ_add] <;> rfl

theorem negSucc_mul_subNatNat (m n k : Nat) :
    -[m+1] * subNatNat n k = subNatNat (succ m * k) (succ m * n) := by
  cases n.lt_or_ge k with
  | inl h =>
    have h' : succ m * n < succ m * k := Nat.mul_lt_mul_of_pos_left h (Nat.succ_pos m)
    rw [subNatNat_of_lt h, subNatNat_of_le (Nat.le_of_lt h')]
    simp [succ_pred_eq_of_pos (Nat.sub_pos_of_lt h), Nat.mul_sub_left_distrib]
  | inr h => cases Nat.lt_or_ge k n with
    | inl h' =>
      have h₁ : succ m * n > succ m * k := Nat.mul_lt_mul_of_pos_left h' (Nat.succ_pos m)
      rw [subNatNat_of_le h, subNatNat_of_lt h₁, negSucc_mul_ofNat,
        Nat.mul_sub_left_distrib, ← succ_pred_eq_of_pos (Nat.sub_pos_of_lt h₁)]; rfl
    | inr h' => rw [Nat.le_antisymm h h', subNatNat_self, subNatNat_self, Int.mul_zero]

attribute [local simp] ofNat_mul_subNatNat negOfNat_add negSucc_mul_subNatNat

protected theorem mul_add : ∀ a b c : Int, a * (b + c) = a * b + a * c
  | (m:Nat), (n:Nat), (k:Nat) => by simp [Nat.left_distrib]
  | (m:Nat), (n:Nat), -[k+1]  => by
    simp [negOfNat_eq_subNatNat_zero]; rw [← subNatNat_add]; rfl
  | (m:Nat), -[n+1],  (k:Nat) => by
    simp [negOfNat_eq_subNatNat_zero]; rw [Int.add_comm, ← subNatNat_add]; rfl
  | (m:Nat), -[n+1],  -[k+1]  => by simp; rw [← Nat.left_distrib, succ_add]; rfl
  | -[m+1],  (n:Nat), (k:Nat) => by simp [Nat.mul_comm]; rw [← Nat.right_distrib, Nat.mul_comm]
  | -[m+1],  (n:Nat), -[k+1]  => by
    simp [negOfNat_eq_subNatNat_zero]; rw [Int.add_comm, ← subNatNat_add]; rfl
  | -[m+1],  -[n+1],  (k:Nat) => by simp [negOfNat_eq_subNatNat_zero]; rw [← subNatNat_add]; rfl
  | -[m+1],  -[n+1],  -[k+1]  => by simp; rw [← Nat.left_distrib, succ_add]; rfl

protected theorem add_mul (a b c : Int) : (a + b) * c = a * c + b * c := by
  simp [Int.mul_comm, Int.mul_add]

protected theorem neg_mul_eq_neg_mul (a b : Int) : -(a * b) = -a * b :=
  Int.neg_eq_of_add_eq_zero <| by rw [← Int.add_mul, Int.add_right_neg, Int.zero_mul]

protected theorem neg_mul_eq_mul_neg (a b : Int) : -(a * b) = a * -b :=
  Int.neg_eq_of_add_eq_zero <| by rw [← Int.mul_add, Int.add_right_neg, Int.mul_zero]

@[local simp] protected theorem neg_mul (a b : Int) : -a * b = -(a * b) :=
  (Int.neg_mul_eq_neg_mul a b).symm

@[local simp] protected theorem mul_neg (a b : Int) : a * -b = -(a * b) :=
  (Int.neg_mul_eq_mul_neg a b).symm

protected theorem neg_mul_neg (a b : Int) : -a * -b = a * b := by simp

protected theorem neg_mul_comm (a b : Int) : -a * b = a * -b := by simp

protected theorem mul_sub (a b c : Int) : a * (b - c) = a * b - a * c := by
  simp [Int.sub_eq_add_neg, Int.mul_add]

protected theorem sub_mul (a b c : Int) : (a - b) * c = a * c - b * c := by
  simp [Int.sub_eq_add_neg, Int.add_mul]

@[simp] protected theorem one_mul : ∀ a : Int, 1 * a = a
  | ofNat n => show ofNat (1 * n) = ofNat n by rw [Nat.one_mul]
  | -[n+1]  => show -[1 * n +1] = -[n+1] by rw [Nat.one_mul]

@[simp] protected theorem mul_one (a : Int) : a * 1 = a := by rw [Int.mul_comm, Int.one_mul]

protected theorem mul_neg_one (a : Int) : a * -1 = -a := by rw [Int.mul_neg, Int.mul_one]

protected theorem neg_eq_neg_one_mul : ∀ a : Int, -a = -1 * a
  | 0      => rfl
  | succ n => show _ = -[1 * n +1] by rw [Nat.one_mul]; rfl
  | -[n+1] => show _ = ofNat _ by rw [Nat.one_mul]; rfl

protected theorem mul_eq_zero {a b : Int} : a * b = 0 ↔ a = 0 ∨ b = 0 := by
  refine ⟨fun h => ?_, fun h => h.elim (by simp [·, Int.zero_mul]) (by simp [·, Int.mul_zero])⟩
  exact match a, b, h with
  | .ofNat 0, _, _ => by simp
  | _, .ofNat 0, _ => by simp
  | .ofNat (a+1), .negSucc b, h => by cases h

protected theorem mul_ne_zero {a b : Int} (a0 : a ≠ 0) (b0 : b ≠ 0) : a * b ≠ 0 :=
  mt Int.mul_eq_zero.1 <| not_or.2 ⟨a0, b0⟩

protected theorem eq_of_mul_eq_mul_right {a b c : Int} (ha : a ≠ 0) (h : b * a = c * a) : b = c :=
  have : (b - c) * a = 0 := by rwa [Int.sub_mul, Int.sub_eq_zero]
  Int.sub_eq_zero.1 <| (Int.mul_eq_zero.1 this).resolve_right ha

protected theorem eq_of_mul_eq_mul_left {a b c : Int} (ha : a ≠ 0) (h : a * b = a * c) : b = c :=
  have : a * b - a * c = 0 := Int.sub_eq_zero_of_eq h
  have : a * (b - c) = 0 := by rw [Int.mul_sub, this]
  have : b - c = 0 := (Int.mul_eq_zero.1 this).resolve_left ha
  Int.eq_of_sub_eq_zero this

theorem mul_eq_mul_left_iff {a b c : Int} (h : c ≠ 0) : c * a = c * b ↔ a = b :=
  ⟨Int.eq_of_mul_eq_mul_left h, fun w => congrArg (fun x => c * x) w⟩

theorem mul_eq_mul_right_iff {a b c : Int} (h : c ≠ 0) : a * c = b * c ↔ a = b :=
  ⟨Int.eq_of_mul_eq_mul_right h, fun w => congrArg (fun x => x * c) w⟩

theorem eq_one_of_mul_eq_self_left {a b : Int} (Hpos : a ≠ 0) (H : b * a = a) : b = 1 :=
  Int.eq_of_mul_eq_mul_right Hpos <| by rw [Int.one_mul, H]

theorem eq_one_of_mul_eq_self_right {a b : Int} (Hpos : b ≠ 0) (H : b * a = b) : a = 1 :=
  Int.eq_of_mul_eq_mul_left Hpos <| by rw [Int.mul_one, H]

/-!
The following lemmas are later subsumed by e.g. `Nat.cast_add` and `Nat.cast_mul` in Mathlib
but it is convenient to have these earlier, for users who only need `Nat` and `Int`.
-/

theorem natCast_zero : ((0 : Nat) : Int) = (0 : Int) := rfl

theorem natCast_one : ((1 : Nat) : Int) = (1 : Int) := rfl

@[simp] theorem natCast_add (a b : Nat) : ((a + b : Nat) : Int) = (a : Int) + (b : Int) := by
  -- Note this only works because of local simp attributes in this file,
  -- so it still makes sense to tag the lemmas with `@[simp]`.
  simp

@[simp] theorem natCast_mul (a b : Nat) : ((a * b : Nat) : Int) = (a : Int) * (b : Int) := by
  simp<|MERGE_RESOLUTION|>--- conflicted
+++ resolved
@@ -4,10 +4,6 @@
 Authors: Jeremy Avigad, Deniz Aydin, Floris van Doorn, Mario Carneiro
 -/
 import Std.Classes.Cast
-<<<<<<< HEAD
-import Std.Data.Nat.Init.Lemmas
-=======
->>>>>>> 285e9f22
 import Std.Data.Int.Basic
 import Std.Tactic.NormCast.Lemmas
 
