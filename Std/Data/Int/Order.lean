/-
Copyright (c) 2016 Jeremy Avigad. All rights reserved.
Released under Apache 2.0 license as described in the file LICENSE.
Authors: Jeremy Avigad, Deniz Aydin, Floris van Doorn, Mario Carneiro
-/
import Std.Data.Int.Init.Order
import Std.Data.Option.Basic
<<<<<<< HEAD
=======
import Std.Tactic.RCases
import Std.Tactic.ByCases
import Std.Tactic.Omega
>>>>>>> ab1d0228

/-!
# Results about the order properties of the integers, and the integers as an ordered ring.
-/

open Nat

namespace Int

/-! ## Order properties of the integers -/

protected theorem le_of_not_le {a b : Int} : ¬ a ≤ b → b ≤ a := (Int.le_total a b).resolve_left

protected theorem min_eq_left {a b : Int} (h : a ≤ b) : min a b = a := by simp [Int.min_def, h]

protected theorem min_eq_right {a b : Int} (h : b ≤ a) : min a b = b := by
  rw [Int.min_comm a b]; exact Int.min_eq_left h

protected theorem max_eq_right {a b : Int} (h : a ≤ b) : max a b = b := by
  simp [Int.max_def, h, Int.not_lt.2 h]

protected theorem max_eq_left {a b : Int} (h : b ≤ a) : max a b = a := by
  rw [← Int.max_comm b a]; exact Int.max_eq_right h

@[simp] theorem negSucc_not_pos (n : Nat) : 0 < -[n+1] ↔ False := by
  simp only [Int.not_lt, iff_false]; constructor

theorem eq_negSucc_of_lt_zero : ∀ {a : Int}, a < 0 → ∃ n : Nat, a = -[n+1]
  | ofNat _, h => absurd h (Int.not_lt.2 (ofNat_zero_le _))
  | -[n+1],  _ => ⟨n, rfl⟩

protected theorem lt_of_add_lt_add_left {a b c : Int} (h : a + b < a + c) : b < c := by
  have : -a + (a + b) < -a + (a + c) := Int.add_lt_add_left h _
  simp [Int.neg_add_cancel_left] at this
  assumption

protected theorem lt_of_add_lt_add_right {a b c : Int} (h : a + b < c + b) : a < c :=
  Int.lt_of_add_lt_add_left (a := b) <| by rwa [Int.add_comm b a, Int.add_comm b c]

protected theorem add_lt_add_iff_left (a : Int) : a + b < a + c ↔ b < c :=
  ⟨Int.lt_of_add_lt_add_left, (Int.add_lt_add_left · _)⟩

protected theorem add_lt_add_iff_right (c : Int) : a + c < b + c ↔ a < b :=
  ⟨Int.lt_of_add_lt_add_right, (Int.add_lt_add_right · _)⟩

protected theorem add_lt_add {a b c d : Int} (h₁ : a < b) (h₂ : c < d) : a + c < b + d :=
  Int.lt_trans (Int.add_lt_add_right h₁ c) (Int.add_lt_add_left h₂ b)

protected theorem add_lt_add_of_le_of_lt {a b c d : Int} (h₁ : a ≤ b) (h₂ : c < d) :
    a + c < b + d :=
  Int.lt_of_le_of_lt (Int.add_le_add_right h₁ c) (Int.add_lt_add_left h₂ b)

protected theorem add_lt_add_of_lt_of_le {a b c d : Int} (h₁ : a < b) (h₂ : c ≤ d) :
    a + c < b + d :=
  Int.lt_of_lt_of_le (Int.add_lt_add_right h₁ c) (Int.add_le_add_left h₂ b)

protected theorem lt_add_of_pos_right (a : Int) {b : Int} (h : 0 < b) : a < a + b := by
  have : a + 0 < a + b := Int.add_lt_add_left h a
  rwa [Int.add_zero] at this

protected theorem lt_add_of_pos_left (a : Int) {b : Int} (h : 0 < b) : a < b + a := by
  have : 0 + a < b + a := Int.add_lt_add_right h a
  rwa [Int.zero_add] at this

protected theorem add_nonneg {a b : Int} (ha : 0 ≤ a) (hb : 0 ≤ b) : 0 ≤ a + b :=
  Int.zero_add 0 ▸ Int.add_le_add ha hb

protected theorem add_pos {a b : Int} (ha : 0 < a) (hb : 0 < b) : 0 < a + b :=
  Int.zero_add 0 ▸ Int.add_lt_add ha hb

protected theorem add_pos_of_pos_of_nonneg {a b : Int} (ha : 0 < a) (hb : 0 ≤ b) : 0 < a + b :=
  Int.zero_add 0 ▸ Int.add_lt_add_of_lt_of_le ha hb

protected theorem add_pos_of_nonneg_of_pos {a b : Int} (ha : 0 ≤ a) (hb : 0 < b) : 0 < a + b :=
  Int.zero_add 0 ▸ Int.add_lt_add_of_le_of_lt ha hb

protected theorem add_nonpos {a b : Int} (ha : a ≤ 0) (hb : b ≤ 0) : a + b ≤ 0 :=
  Int.zero_add 0 ▸ Int.add_le_add ha hb

protected theorem add_neg {a b : Int} (ha : a < 0) (hb : b < 0) : a + b < 0 :=
  Int.zero_add 0 ▸ Int.add_lt_add ha hb

protected theorem add_neg_of_neg_of_nonpos {a b : Int} (ha : a < 0) (hb : b ≤ 0) : a + b < 0 :=
  Int.zero_add 0 ▸ Int.add_lt_add_of_lt_of_le ha hb

protected theorem add_neg_of_nonpos_of_neg {a b : Int} (ha : a ≤ 0) (hb : b < 0) : a + b < 0 :=
  Int.zero_add 0 ▸ Int.add_lt_add_of_le_of_lt ha hb

protected theorem lt_add_of_le_of_pos {a b c : Int} (hbc : b ≤ c) (ha : 0 < a) : b < c + a :=
  Int.add_zero b ▸ Int.add_lt_add_of_le_of_lt hbc ha

theorem add_one_le_iff {a b : Int} : a + 1 ≤ b ↔ a < b := .rfl

theorem lt_add_one_iff {a b : Int} : a < b + 1 ↔ a ≤ b := Int.add_le_add_iff_right _

@[simp] theorem succ_ofNat_pos (n : Nat) : 0 < (n : Int) + 1 :=
  lt_add_one_iff.2 (ofNat_zero_le _)

theorem le_add_one {a b : Int} (h : a ≤ b) : a ≤ b + 1 :=
  Int.le_of_lt (Int.lt_add_one_iff.2 h)

protected theorem nonneg_of_neg_nonpos {a : Int} (h : -a ≤ 0) : 0 ≤ a :=
  Int.le_of_neg_le_neg <| by rwa [Int.neg_zero]

protected theorem nonpos_of_neg_nonneg {a : Int} (h : 0 ≤ -a) : a ≤ 0 :=
  Int.le_of_neg_le_neg <| by rwa [Int.neg_zero]

protected theorem lt_of_neg_lt_neg {a b : Int} (h : -b < -a) : a < b :=
  Int.neg_neg a ▸ Int.neg_neg b ▸ Int.neg_lt_neg h

protected theorem pos_of_neg_neg {a : Int} (h : -a < 0) : 0 < a :=
  Int.lt_of_neg_lt_neg <| by rwa [Int.neg_zero]

protected theorem neg_of_neg_pos {a : Int} (h : 0 < -a) : a < 0 :=
  have : -0 < -a := by rwa [Int.neg_zero]
  Int.lt_of_neg_lt_neg this

protected theorem le_neg_of_le_neg {a b : Int} (h : a ≤ -b) : b ≤ -a := by
  have h := Int.neg_le_neg h
  rwa [Int.neg_neg] at h

protected theorem neg_le_of_neg_le {a b : Int} (h : -a ≤ b) : -b ≤ a := by
  have h := Int.neg_le_neg h
  rwa [Int.neg_neg] at h

protected theorem lt_neg_of_lt_neg {a b : Int} (h : a < -b) : b < -a := by
  have h := Int.neg_lt_neg h
  rwa [Int.neg_neg] at h

protected theorem neg_lt_of_neg_lt {a b : Int} (h : -a < b) : -b < a := by
  have h := Int.neg_lt_neg h
  rwa [Int.neg_neg] at h

protected theorem sub_nonpos_of_le {a b : Int} (h : a ≤ b) : a - b ≤ 0 := by
  have h := Int.add_le_add_right h (-b)
  rwa [Int.add_right_neg] at h

protected theorem le_of_sub_nonpos {a b : Int} (h : a - b ≤ 0) : a ≤ b := by
  have h := Int.add_le_add_right h b
  rwa [Int.sub_add_cancel, Int.zero_add] at h

protected theorem sub_neg_of_lt {a b : Int} (h : a < b) : a - b < 0 := by
  have h := Int.add_lt_add_right h (-b)
  rwa [Int.add_right_neg] at h

protected theorem lt_of_sub_neg {a b : Int} (h : a - b < 0) : a < b := by
  have h := Int.add_lt_add_right h b
  rwa [Int.sub_add_cancel, Int.zero_add] at h

protected theorem add_le_of_le_neg_add {a b c : Int} (h : b ≤ -a + c) : a + b ≤ c := by
  have h := Int.add_le_add_left h a
  rwa [Int.add_neg_cancel_left] at h

protected theorem le_neg_add_of_add_le {a b c : Int} (h : a + b ≤ c) : b ≤ -a + c := by
  have h := Int.add_le_add_left h (-a)
  rwa [Int.neg_add_cancel_left] at h

protected theorem add_le_of_le_sub_left {a b c : Int} (h : b ≤ c - a) : a + b ≤ c := by
  have h := Int.add_le_add_left h a
  rwa [← Int.add_sub_assoc, Int.add_comm a c, Int.add_sub_cancel] at h

protected theorem le_sub_left_of_add_le {a b c : Int} (h : a + b ≤ c) : b ≤ c - a := by
  have h := Int.add_le_add_right h (-a)
  rwa [Int.add_comm a b, Int.add_neg_cancel_right] at h

protected theorem add_le_of_le_sub_right {a b c : Int} (h : a ≤ c - b) : a + b ≤ c := by
  have h := Int.add_le_add_right h b
  rwa [Int.sub_add_cancel] at h

protected theorem le_sub_right_of_add_le {a b c : Int} (h : a + b ≤ c) : a ≤ c - b := by
  have h := Int.add_le_add_right h (-b)
  rwa [Int.add_neg_cancel_right] at h

protected theorem le_add_of_neg_add_le {a b c : Int} (h : -b + a ≤ c) : a ≤ b + c := by
  have h := Int.add_le_add_left h b
  rwa [Int.add_neg_cancel_left] at h

protected theorem neg_add_le_of_le_add {a b c : Int} (h : a ≤ b + c) : -b + a ≤ c := by
  have h := Int.add_le_add_left h (-b)
  rwa [Int.neg_add_cancel_left] at h

protected theorem le_add_of_sub_left_le {a b c : Int} (h : a - b ≤ c) : a ≤ b + c := by
  have h := Int.add_le_add_right h b
  rwa [Int.sub_add_cancel, Int.add_comm] at h

protected theorem le_add_of_sub_right_le {a b c : Int} (h : a - c ≤ b) : a ≤ b + c := by
  have h := Int.add_le_add_right h c
  rwa [Int.sub_add_cancel] at h

protected theorem sub_right_le_of_le_add {a b c : Int} (h : a ≤ b + c) : a - c ≤ b := by
  have h := Int.add_le_add_right h (-c)
  rwa [Int.add_neg_cancel_right] at h

protected theorem le_add_of_neg_add_le_left {a b c : Int} (h : -b + a ≤ c) : a ≤ b + c := by
  rw [Int.add_comm] at h
  exact Int.le_add_of_sub_left_le h

protected theorem neg_add_le_left_of_le_add {a b c : Int} (h : a ≤ b + c) : -b + a ≤ c := by
  rw [Int.add_comm]
  exact Int.sub_left_le_of_le_add h

protected theorem le_add_of_neg_add_le_right {a b c : Int} (h : -c + a ≤ b) : a ≤ b + c := by
  rw [Int.add_comm] at h
  exact Int.le_add_of_sub_right_le h

protected theorem neg_add_le_right_of_le_add {a b c : Int} (h : a ≤ b + c) : -c + a ≤ b := by
  rw [Int.add_comm] at h
  exact Int.neg_add_le_left_of_le_add h

protected theorem le_add_of_neg_le_sub_left {a b c : Int} (h : -a ≤ b - c) : c ≤ a + b :=
  Int.le_add_of_neg_add_le_left (Int.add_le_of_le_sub_right h)

protected theorem neg_le_sub_left_of_le_add {a b c : Int} (h : c ≤ a + b) : -a ≤ b - c := by
  have h := Int.le_neg_add_of_add_le (Int.sub_left_le_of_le_add h)
  rwa [Int.add_comm] at h

protected theorem le_add_of_neg_le_sub_right {a b c : Int} (h : -b ≤ a - c) : c ≤ a + b :=
  Int.le_add_of_sub_right_le (Int.add_le_of_le_sub_left h)

protected theorem neg_le_sub_right_of_le_add {a b c : Int} (h : c ≤ a + b) : -b ≤ a - c :=
  Int.le_sub_left_of_add_le (Int.sub_right_le_of_le_add h)

protected theorem sub_le_of_sub_le {a b c : Int} (h : a - b ≤ c) : a - c ≤ b :=
  Int.sub_left_le_of_le_add (Int.le_add_of_sub_right_le h)

protected theorem sub_le_sub_left {a b : Int} (h : a ≤ b) (c : Int) : c - b ≤ c - a :=
  Int.add_le_add_left (Int.neg_le_neg h) c

protected theorem sub_le_sub_right {a b : Int} (h : a ≤ b) (c : Int) : a - c ≤ b - c :=
  Int.add_le_add_right h (-c)

protected theorem sub_le_sub {a b c d : Int} (hab : a ≤ b) (hcd : c ≤ d) : a - d ≤ b - c :=
  Int.add_le_add hab (Int.neg_le_neg hcd)

protected theorem add_lt_of_lt_neg_add {a b c : Int} (h : b < -a + c) : a + b < c := by
  have h := Int.add_lt_add_left h a
  rwa [Int.add_neg_cancel_left] at h

protected theorem lt_neg_add_of_add_lt {a b c : Int} (h : a + b < c) : b < -a + c := by
  have h := Int.add_lt_add_left h (-a)
  rwa [Int.neg_add_cancel_left] at h

protected theorem add_lt_of_lt_sub_left {a b c : Int} (h : b < c - a) : a + b < c := by
  have h := Int.add_lt_add_left h a
  rwa [← Int.add_sub_assoc, Int.add_comm a c, Int.add_sub_cancel] at h

protected theorem lt_sub_left_of_add_lt {a b c : Int} (h : a + b < c) : b < c - a := by
  have h := Int.add_lt_add_right h (-a)
  rwa [Int.add_comm a b, Int.add_neg_cancel_right] at h

protected theorem add_lt_of_lt_sub_right {a b c : Int} (h : a < c - b) : a + b < c := by
  have h := Int.add_lt_add_right h b
  rwa [Int.sub_add_cancel] at h

protected theorem lt_sub_right_of_add_lt {a b c : Int} (h : a + b < c) : a < c - b := by
  have h := Int.add_lt_add_right h (-b)
  rwa [Int.add_neg_cancel_right] at h

protected theorem lt_add_of_neg_add_lt {a b c : Int} (h : -b + a < c) : a < b + c := by
  have h := Int.add_lt_add_left h b
  rwa [Int.add_neg_cancel_left] at h

protected theorem neg_add_lt_of_lt_add {a b c : Int} (h : a < b + c) : -b + a < c := by
  have h := Int.add_lt_add_left h (-b)
  rwa [Int.neg_add_cancel_left] at h

protected theorem lt_add_of_sub_left_lt {a b c : Int} (h : a - b < c) : a < b + c := by
  have h := Int.add_lt_add_right h b
  rwa [Int.sub_add_cancel, Int.add_comm] at h

protected theorem sub_left_lt_of_lt_add {a b c : Int} (h : a < b + c) : a - b < c := by
  have h := Int.add_lt_add_right h (-b)
  rwa [Int.add_comm b c, Int.add_neg_cancel_right] at h

protected theorem lt_add_of_sub_right_lt {a b c : Int} (h : a - c < b) : a < b + c := by
  have h := Int.add_lt_add_right h c
  rwa [Int.sub_add_cancel] at h

protected theorem sub_right_lt_of_lt_add {a b c : Int} (h : a < b + c) : a - c < b := by
  have h := Int.add_lt_add_right h (-c)
  rwa [Int.add_neg_cancel_right] at h

protected theorem lt_add_of_neg_add_lt_left {a b c : Int} (h : -b + a < c) : a < b + c := by
  rw [Int.add_comm] at h
  exact Int.lt_add_of_sub_left_lt h

protected theorem neg_add_lt_left_of_lt_add {a b c : Int} (h : a < b + c) : -b + a < c := by
  rw [Int.add_comm]
  exact Int.sub_left_lt_of_lt_add h

protected theorem lt_add_of_neg_add_lt_right {a b c : Int} (h : -c + a < b) : a < b + c := by
  rw [Int.add_comm] at h
  exact Int.lt_add_of_sub_right_lt h

protected theorem neg_add_lt_right_of_lt_add {a b c : Int} (h : a < b + c) : -c + a < b := by
  rw [Int.add_comm] at h
  exact Int.neg_add_lt_left_of_lt_add h

protected theorem lt_add_of_neg_lt_sub_left {a b c : Int} (h : -a < b - c) : c < a + b :=
  Int.lt_add_of_neg_add_lt_left (Int.add_lt_of_lt_sub_right h)

protected theorem neg_lt_sub_left_of_lt_add {a b c : Int} (h : c < a + b) : -a < b - c := by
  have h := Int.lt_neg_add_of_add_lt (Int.sub_left_lt_of_lt_add h)
  rwa [Int.add_comm] at h

protected theorem lt_add_of_neg_lt_sub_right {a b c : Int} (h : -b < a - c) : c < a + b :=
  Int.lt_add_of_sub_right_lt (Int.add_lt_of_lt_sub_left h)

protected theorem neg_lt_sub_right_of_lt_add {a b c : Int} (h : c < a + b) : -b < a - c :=
  Int.lt_sub_left_of_add_lt (Int.sub_right_lt_of_lt_add h)

protected theorem sub_lt_of_sub_lt {a b c : Int} (h : a - b < c) : a - c < b :=
  Int.sub_left_lt_of_lt_add (Int.lt_add_of_sub_right_lt h)

protected theorem sub_lt_sub_left {a b : Int} (h : a < b) (c : Int) : c - b < c - a :=
  Int.add_lt_add_left (Int.neg_lt_neg h) c

protected theorem sub_lt_sub_right {a b : Int} (h : a < b) (c : Int) : a - c < b - c :=
  Int.add_lt_add_right h (-c)

protected theorem sub_lt_sub {a b c d : Int} (hab : a < b) (hcd : c < d) : a - d < b - c :=
  Int.add_lt_add hab (Int.neg_lt_neg hcd)

protected theorem sub_lt_sub_of_le_of_lt {a b c d : Int}
  (hab : a ≤ b) (hcd : c < d) : a - d < b - c :=
  Int.add_lt_add_of_le_of_lt hab (Int.neg_lt_neg hcd)

protected theorem sub_lt_sub_of_lt_of_le {a b c d : Int}
  (hab : a < b) (hcd : c ≤ d) : a - d < b - c :=
  Int.add_lt_add_of_lt_of_le hab (Int.neg_le_neg hcd)

protected theorem add_le_add_three {a b c d e f : Int}
    (h₁ : a ≤ d) (h₂ : b ≤ e) (h₃ : c ≤ f) : a + b + c ≤ d + e + f :=
  Int.add_le_add (Int.add_le_add h₁ h₂) h₃

theorem exists_eq_neg_ofNat {a : Int} (H : a ≤ 0) : ∃ n : Nat, a = -(n : Int) :=
  let ⟨n, h⟩ := eq_ofNat_of_zero_le (Int.neg_nonneg_of_nonpos H)
  ⟨n, Int.eq_neg_of_eq_neg h.symm⟩

theorem lt_of_add_one_le {a b : Int} (H : a + 1 ≤ b) : a < b := H

theorem lt_add_one_of_le {a b : Int} (H : a ≤ b) : a < b + 1 := Int.add_le_add_right H 1

theorem le_of_lt_add_one {a b : Int} (H : a < b + 1) : a ≤ b := Int.le_of_add_le_add_right H

theorem sub_one_lt_of_le {a b : Int} (H : a ≤ b) : a - 1 < b :=
  Int.sub_right_lt_of_lt_add <| lt_add_one_of_le H

theorem le_of_sub_one_lt {a b : Int} (H : a - 1 < b) : a ≤ b :=
  le_of_lt_add_one <| Int.lt_add_of_sub_right_lt H

theorem le_sub_one_of_lt {a b : Int} (H : a < b) : a ≤ b - 1 := Int.le_sub_right_of_add_le H

theorem lt_of_le_sub_one {a b : Int} (H : a ≤ b - 1) : a < b := Int.add_le_of_le_sub_right H

/- ### Order properties and multiplication -/

protected theorem mul_lt_mul {a b c d : Int}
    (h₁ : a < c) (h₂ : b ≤ d) (h₃ : 0 < b) (h₄ : 0 ≤ c) : a * b < c * d :=
  Int.lt_of_lt_of_le (Int.mul_lt_mul_of_pos_right h₁ h₃) (Int.mul_le_mul_of_nonneg_left h₂ h₄)

protected theorem mul_lt_mul' {a b c d : Int}
    (h₁ : a ≤ c) (h₂ : b < d) (h₃ : 0 ≤ b) (h₄ : 0 < c) : a * b < c * d :=
  Int.lt_of_le_of_lt (Int.mul_le_mul_of_nonneg_right h₁ h₃) (Int.mul_lt_mul_of_pos_left h₂ h₄)

protected theorem mul_neg_of_pos_of_neg {a b : Int} (ha : 0 < a) (hb : b < 0) : a * b < 0 := by
  have h : a * b < a * 0 := Int.mul_lt_mul_of_pos_left hb ha
  rwa [Int.mul_zero] at h

protected theorem mul_neg_of_neg_of_pos {a b : Int} (ha : a < 0) (hb : 0 < b) : a * b < 0 := by
  have h : a * b < 0 * b := Int.mul_lt_mul_of_pos_right ha hb
  rwa [Int.zero_mul] at h

protected theorem mul_nonneg_of_nonpos_of_nonpos {a b : Int}
  (ha : a ≤ 0) (hb : b ≤ 0) : 0 ≤ a * b := by
  have : 0 * b ≤ a * b := Int.mul_le_mul_of_nonpos_right ha hb
  rwa [Int.zero_mul] at this

protected theorem mul_lt_mul_of_neg_left {a b c : Int} (h : b < a) (hc : c < 0) : c * a < c * b :=
  have : -c > 0 := Int.neg_pos_of_neg hc
  have : -c * b < -c * a := Int.mul_lt_mul_of_pos_left h this
  have : -(c * b) < -(c * a) := by
    rwa [← Int.neg_mul_eq_neg_mul, ← Int.neg_mul_eq_neg_mul] at this
  Int.lt_of_neg_lt_neg this

protected theorem mul_lt_mul_of_neg_right {a b c : Int} (h : b < a) (hc : c < 0) : a * c < b * c :=
  have : -c > 0 := Int.neg_pos_of_neg hc
  have : b * -c < a * -c := Int.mul_lt_mul_of_pos_right h this
  have : -(b * c) < -(a * c) := by
    rwa [← Int.neg_mul_eq_mul_neg, ← Int.neg_mul_eq_mul_neg] at this
  Int.lt_of_neg_lt_neg this

protected theorem mul_pos_of_neg_of_neg {a b : Int} (ha : a < 0) (hb : b < 0) : 0 < a * b := by
  have : 0 * b < a * b := Int.mul_lt_mul_of_neg_right ha hb
  rwa [Int.zero_mul] at this

protected theorem mul_self_le_mul_self {a b : Int} (h1 : 0 ≤ a) (h2 : a ≤ b) : a * a ≤ b * b :=
  Int.mul_le_mul h2 h2 h1 (Int.le_trans h1 h2)

protected theorem mul_self_lt_mul_self {a b : Int} (h1 : 0 ≤ a) (h2 : a < b) : a * a < b * b :=
  Int.mul_lt_mul' (Int.le_of_lt h2) h2 h1 (Int.lt_of_le_of_lt h1 h2)

/- ## sign -/

@[simp] theorem sign_zero : sign 0 = 0 := rfl
@[simp] theorem sign_one : sign 1 = 1 := rfl
theorem sign_neg_one : sign (-1) = -1 := rfl

@[simp] theorem sign_of_add_one (x : Nat) : Int.sign (x + 1) = 1 := rfl
@[simp] theorem sign_negSucc (x : Nat) : Int.sign (Int.negSucc x) = -1 := rfl

theorem natAbs_sign (z : Int) : z.sign.natAbs = if z = 0 then 0 else 1 :=
  match z with | 0 | succ _ | -[_+1] => rfl

theorem natAbs_sign_of_nonzero {z : Int} (hz : z ≠ 0) : z.sign.natAbs = 1 := by
  rw [Int.natAbs_sign, if_neg hz]

theorem sign_ofNat_of_nonzero {n : Nat} (hn : n ≠ 0) : Int.sign n = 1 :=
  match n, Nat.exists_eq_succ_of_ne_zero hn with
  | _, ⟨n, rfl⟩ => Int.sign_of_add_one n

@[simp] theorem sign_neg (z : Int) : Int.sign (-z) = -Int.sign z := by
  match z with | 0 | succ _ | -[_+1] => rfl

theorem sign_mul_natAbs : ∀ a : Int, sign a * natAbs a = a
  | 0      => rfl
  | succ _ => Int.one_mul _
  | -[_+1] => (Int.neg_eq_neg_one_mul _).symm

@[simp] theorem sign_mul : ∀ a b, sign (a * b) = sign a * sign b
  | a, 0 | 0, b => by simp [Int.mul_zero, Int.zero_mul]
  | succ _, succ _ | succ _, -[_+1] | -[_+1], succ _ | -[_+1], -[_+1] => rfl

theorem sign_eq_one_of_pos {a : Int} (h : 0 < a) : sign a = 1 :=
  match a, eq_succ_of_zero_lt h with
  | _, ⟨_, rfl⟩ => rfl

theorem sign_eq_neg_one_of_neg {a : Int} (h : a < 0) : sign a = -1 :=
  match a, eq_negSucc_of_lt_zero h with
  | _, ⟨_, rfl⟩ => rfl

theorem eq_zero_of_sign_eq_zero : ∀ {a : Int}, sign a = 0 → a = 0
  | 0, _ => rfl

theorem pos_of_sign_eq_one : ∀ {a : Int}, sign a = 1 → 0 < a
  | (_ + 1 : Nat), _ => ofNat_lt.2 (Nat.succ_pos _)

theorem neg_of_sign_eq_neg_one : ∀ {a : Int}, sign a = -1 → a < 0
  | (_ + 1 : Nat), h => nomatch h
  | 0, h => nomatch h
  | -[_+1], _ => negSucc_lt_zero _

theorem sign_eq_one_iff_pos (a : Int) : sign a = 1 ↔ 0 < a :=
  ⟨pos_of_sign_eq_one, sign_eq_one_of_pos⟩

theorem sign_eq_neg_one_iff_neg (a : Int) : sign a = -1 ↔ a < 0 :=
  ⟨neg_of_sign_eq_neg_one, sign_eq_neg_one_of_neg⟩

@[simp] theorem sign_eq_zero_iff_zero (a : Int) : sign a = 0 ↔ a = 0 :=
  ⟨eq_zero_of_sign_eq_zero, fun h => by rw [h, sign_zero]⟩

@[simp] theorem sign_sign : sign (sign x) = sign x := by
  match x with
  | 0 => rfl
  | .ofNat (_ + 1) => rfl
  | .negSucc _ => rfl

@[simp] theorem sign_nonneg : 0 ≤ sign x ↔ 0 ≤ x := by
  match x with
  | 0 => rfl
  | .ofNat (_ + 1) =>
    simp (config := { decide := true }) only [sign, true_iff]
    exact Int.le_add_one (ofNat_nonneg _)
  | .negSucc _ => simp (config := { decide := true }) [sign]

/- ## natAbs -/

theorem natAbs_ne_zero {a : Int} : a.natAbs ≠ 0 ↔ a ≠ 0 := not_congr Int.natAbs_eq_zero

theorem natAbs_mul_self : ∀ {a : Int}, ↑(natAbs a * natAbs a) = a * a
  | ofNat _ => rfl
  | -[_+1]  => rfl

theorem eq_nat_or_neg (a : Int) : ∃ n : Nat, a = n ∨ a = -↑n := ⟨_, natAbs_eq a⟩

theorem natAbs_mul_natAbs_eq {a b : Int} {c : Nat}
    (h : a * b = (c : Int)) : a.natAbs * b.natAbs = c := by rw [← natAbs_mul, h, natAbs]

@[simp] theorem natAbs_mul_self' (a : Int) : (natAbs a * natAbs a : Int) = a * a := by
  rw [← Int.ofNat_mul, natAbs_mul_self]

theorem natAbs_eq_iff {a : Int} {n : Nat} : a.natAbs = n ↔ a = n ∨ a = -↑n := by
  rw [← Int.natAbs_eq_natAbs_iff, Int.natAbs_ofNat]

@[deprecated] alias ofNat_natAbs_eq_of_nonneg := natAbs_of_nonneg

theorem natAbs_add_le (a b : Int) : natAbs (a + b) ≤ natAbs a + natAbs b := by
  suffices ∀ a b : Nat, natAbs (subNatNat a b.succ) ≤ (a + b).succ by
    match a, b with
    | (a:Nat), (b:Nat) => rw [ofNat_add_ofNat, natAbs_ofNat]; apply Nat.le_refl
    | (a:Nat), -[b+1]  => rw [natAbs_ofNat, natAbs_negSucc]; apply this
    | -[a+1],  (b:Nat) =>
      rw [natAbs_negSucc, natAbs_ofNat, Nat.succ_add, Nat.add_comm a b]; apply this
    | -[a+1],  -[b+1]  => rw [natAbs_negSucc, succ_add]; apply Nat.le_refl
  refine fun a b => subNatNat_elim a b.succ
    (fun m n i => n = b.succ → natAbs i ≤ (m + b).succ) ?_
    (fun i n (e : (n + i).succ = _) => ?_) rfl
  · rintro i n rfl
    rw [Nat.add_comm _ i, Nat.add_assoc]
    exact Nat.le_add_right i (b.succ + b).succ
  · apply succ_le_succ
    rw [← succ.inj e, ← Nat.add_assoc, Nat.add_comm]
    apply Nat.le_add_right

theorem natAbs_sub_le (a b : Int) : natAbs (a - b) ≤ natAbs a + natAbs b := by
  rw [← Int.natAbs_neg b]; apply natAbs_add_le

theorem negSucc_eq' (m : Nat) : -[m+1] = -m - 1 := by simp only [negSucc_eq, Int.neg_add]; rfl

theorem natAbs_lt_natAbs_of_nonneg_of_lt {a b : Int}
    (w₁ : 0 ≤ a) (w₂ : a < b) : a.natAbs < b.natAbs :=
  match a, b, eq_ofNat_of_zero_le w₁, eq_ofNat_of_zero_le (Int.le_trans w₁ (Int.le_of_lt w₂)) with
  | _, _, ⟨_, rfl⟩, ⟨_, rfl⟩ => ofNat_lt.1 w₂

theorem eq_natAbs_iff_mul_eq_zero : natAbs a = n ↔ (a - n) * (a + n) = 0 := by
  rw [natAbs_eq_iff, Int.mul_eq_zero, ← Int.sub_neg, Int.sub_eq_zero, Int.sub_eq_zero]



/-! ### toNat -/

theorem toNat_eq_max : ∀ a : Int, (toNat a : Int) = max a 0
  | (n : Nat) => (Int.max_eq_left (ofNat_zero_le n)).symm
  | -[n+1] => (Int.max_eq_right (Int.le_of_lt (negSucc_lt_zero n))).symm

@[simp] theorem toNat_zero : (0 : Int).toNat = 0 := rfl

@[simp] theorem toNat_one : (1 : Int).toNat = 1 := rfl

@[simp] theorem toNat_of_nonneg {a : Int} (h : 0 ≤ a) : (toNat a : Int) = a := by
  rw [toNat_eq_max, Int.max_eq_left h]

@[simp] theorem toNat_ofNat (n : Nat) : toNat ↑n = n := rfl

@[simp] theorem toNat_ofNat_add_one {n : Nat} : ((n : Int) + 1).toNat = n + 1 := rfl

theorem self_le_toNat (a : Int) : a ≤ toNat a := by rw [toNat_eq_max]; apply Int.le_max_left

@[simp] theorem le_toNat {n : Nat} {z : Int} (h : 0 ≤ z) : n ≤ z.toNat ↔ (n : Int) ≤ z := by
  rw [← Int.ofNat_le, Int.toNat_of_nonneg h]

@[simp] theorem toNat_lt {n : Nat} {z : Int} (h : 0 ≤ z) : z.toNat < n ↔ z < (n : Int) := by
  rw [← Int.not_le, ← Nat.not_le, Int.le_toNat h]

theorem toNat_add {a b : Int} (ha : 0 ≤ a) (hb : 0 ≤ b) : (a + b).toNat = a.toNat + b.toNat :=
  match a, b, eq_ofNat_of_zero_le ha, eq_ofNat_of_zero_le hb with
  | _, _, ⟨_, rfl⟩, ⟨_, rfl⟩ => rfl

theorem toNat_add_nat {a : Int} (ha : 0 ≤ a) (n : Nat) : (a + n).toNat = a.toNat + n :=
  match a, eq_ofNat_of_zero_le ha with | _, ⟨_, rfl⟩ => rfl

@[simp] theorem pred_toNat : ∀ i : Int, (i - 1).toNat = i.toNat - 1
  | 0 => rfl
  | (n+1:Nat) => by simp [ofNat_add]
  | -[n+1] => rfl

@[simp] theorem toNat_sub_toNat_neg : ∀ n : Int, ↑n.toNat - ↑(-n).toNat = n
  | 0 => rfl
  | (_+1:Nat) => Int.sub_zero _
  | -[_+1] => Int.zero_sub _

@[simp] theorem toNat_add_toNat_neg_eq_natAbs : ∀ n : Int, n.toNat + (-n).toNat = n.natAbs
  | 0 => rfl
  | (_+1:Nat) => Nat.add_zero _
  | -[_+1] => Nat.zero_add _

theorem mem_toNat' : ∀ (a : Int) (n : Nat), toNat' a = some n ↔ a = n
  | (m : Nat), n => Option.some_inj.trans ofNat_inj.symm
  | -[m+1], n => by constructor <;> nofun

@[simp] theorem toNat_neg_nat : ∀ n : Nat, (-(n : Int)).toNat = 0
  | 0 => rfl
  | _+1 => rfl<|MERGE_RESOLUTION|>--- conflicted
+++ resolved
@@ -5,12 +5,7 @@
 -/
 import Std.Data.Int.Init.Order
 import Std.Data.Option.Basic
-<<<<<<< HEAD
-=======
-import Std.Tactic.RCases
-import Std.Tactic.ByCases
 import Std.Tactic.Omega
->>>>>>> ab1d0228
 
 /-!
 # Results about the order properties of the integers, and the integers as an ordered ring.
