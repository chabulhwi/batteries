--- conflicted
+++ resolved
@@ -102,15 +102,11 @@
 @[simp] theorem toNat_ofNat (x w : Nat) : (x#w).toNat = x % 2^w := by
   simp [BitVec.toNat, BitVec.ofNat, Fin.ofNat']
 
-<<<<<<< HEAD
+@[simp] theorem toFin_ofNat (w x : Nat) : (x#w).toFin = Fin.ofNat' x (Nat.two_pow_pos _) := rfl
+
 -- Remark: we don't use `[simp]` here because simproc` subsumes it for literals.
 -- If `x` and `n` are not literals, applying this theorem eagerly may not be a good idea.
 theorem getLsb_ofNat (n : Nat) (x : Nat) (i : Nat) :
-=======
-@[simp] theorem toFin_ofNat (w x : Nat) : (x#w).toFin = Fin.ofNat' x (Nat.two_pow_pos _) := rfl
-
-@[simp] theorem getLsb_ofNat (n : Nat) (x : Nat) (i : Nat) :
->>>>>>> 86d845fa
   getLsb (x#n) i = (i < n && x.testBit i) := by
   simp [getLsb, BitVec.ofNat, Fin.val_ofNat']
 
