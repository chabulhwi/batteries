/-
Copyright (c) 2022 Mario Carneiro. All rights reserved.
Released under Apache 2.0 license as described in the file LICENSE.
Authors: Mario Carneiro
-/
<<<<<<< HEAD
=======
import Std.Tactic.HaveI
import Std.Data.Bool
>>>>>>> bc06d3a0
import Std.Classes.LawfulMonad
import Std.Data.Nat.Init.Lemmas
import Std.Data.List.Init.Lemmas

/-!
## Bootstrapping theorems about arrays

This file contains some theorems about `Array` and `List` needed for `Std.List.Basic`.
-/

namespace Array

attribute [simp] data_toArray uset

@[simp] theorem mkEmpty_eq (α n) : @mkEmpty α n = #[] := rfl

@[simp] theorem size_toArray (as : List α) : as.toArray.size = as.length := by simp [size]

@[simp] theorem size_mk (as : List α) : (Array.mk as).size = as.length := by simp [size]

theorem getElem_eq_data_get (a : Array α) (h : i < a.size) : a[i] = a.data.get ⟨i, h⟩ := by
  by_cases i < a.size <;> (try simp [*]) <;> rfl

theorem foldlM_eq_foldlM_data.aux [Monad m]
    (f : β → α → m β) (arr : Array α) (i j) (H : arr.size ≤ i + j) (b) :
    foldlM.loop f arr arr.size (Nat.le_refl _) i j b = (arr.data.drop j).foldlM f b := by
  unfold foldlM.loop
  split; split
  · cases Nat.not_le_of_gt ‹_› (Nat.zero_add _ ▸ H)
  · rename_i i; rw [Nat.succ_add] at H
    simp [foldlM_eq_foldlM_data.aux f arr i (j+1) H]
    conv => rhs; rw [← List.get_drop_eq_drop _ _ ‹_›]
  · rw [List.drop_length_le (Nat.ge_of_not_lt ‹_›)]; rfl

theorem foldlM_eq_foldlM_data [Monad m]
    (f : β → α → m β) (init : β) (arr : Array α) :
    arr.foldlM f init = arr.data.foldlM f init := by
  simp [foldlM, foldlM_eq_foldlM_data.aux]

theorem foldl_eq_foldl_data (f : β → α → β) (init : β) (arr : Array α) :
    arr.foldl f init = arr.data.foldl f init :=
  List.foldl_eq_foldlM .. ▸ foldlM_eq_foldlM_data ..

theorem foldrM_eq_reverse_foldlM_data.aux [Monad m]
    (f : α → β → m β) (arr : Array α) (init : β) (i h) :
    (arr.data.take i).reverse.foldlM (fun x y => f y x) init = foldrM.fold f arr 0 i h init := by
  unfold foldrM.fold
  match i with
  | 0 => simp [List.foldlM, List.take]
  | i+1 => rw [← List.take_concat_get _ _ h]; simp [← (aux f arr · i)]; rfl

theorem foldrM_eq_reverse_foldlM_data [Monad m] (f : α → β → m β) (init : β) (arr : Array α) :
    arr.foldrM f init = arr.data.reverse.foldlM (fun x y => f y x) init := by
  have : arr = #[] ∨ 0 < arr.size :=
    match arr with | ⟨[]⟩ => .inl rfl | ⟨a::l⟩ => .inr (Nat.zero_lt_succ _)
  match arr, this with | _, .inl rfl => rfl | arr, .inr h => ?_
  simp [foldrM, h, ← foldrM_eq_reverse_foldlM_data.aux, List.take_length]

theorem foldrM_eq_foldrM_data [Monad m]
    (f : α → β → m β) (init : β) (arr : Array α) :
    arr.foldrM f init = arr.data.foldrM f init := by
  rw [foldrM_eq_reverse_foldlM_data, List.foldlM_reverse]

theorem foldr_eq_foldr_data (f : α → β → β) (init : β) (arr : Array α) :
    arr.foldr f init = arr.data.foldr f init :=
  List.foldr_eq_foldrM .. ▸ foldrM_eq_foldrM_data ..

@[simp] theorem push_data (arr : Array α) (a : α) : (arr.push a).data = arr.data ++ [a] := by
  simp [push, List.concat_eq_append]

theorem foldrM_push [Monad m] (f : α → β → m β) (init : β) (arr : Array α) (a : α) :
    (arr.push a).foldrM f init = f a init >>= arr.foldrM f := by
  simp [foldrM_eq_reverse_foldlM_data, -size_push]

@[simp] theorem foldrM_push' [Monad m] (f : α → β → m β) (init : β) (arr : Array α) (a : α) :
    (arr.push a).foldrM f init (start := arr.size + 1) = f a init >>= arr.foldrM f := by
  simp [← foldrM_push]

theorem foldr_push (f : α → β → β) (init : β) (arr : Array α) (a : α) :
    (arr.push a).foldr f init = arr.foldr f (f a init) := foldrM_push ..

@[simp] theorem foldr_push' (f : α → β → β) (init : β) (arr : Array α) (a : α) :
    (arr.push a).foldr f init (start := arr.size + 1) = arr.foldr f (f a init) := foldrM_push' ..

@[simp] theorem toListAppend_eq (arr : Array α) (l) : arr.toListAppend l = arr.data ++ l := by
  simp [toListAppend, foldr_eq_foldr_data]

@[simp] theorem toList_eq (arr : Array α) : arr.toList = arr.data := by
  simp [toList, foldr_eq_foldr_data]

/-- A more efficient version of `arr.toList.reverse`. -/
@[inline] def toListRev (arr : Array α) : List α := arr.foldl (fun l t => t :: l) []

@[simp] theorem toListRev_eq (arr : Array α) : arr.toListRev = arr.data.reverse := by
  rw [toListRev, foldl_eq_foldl_data, ← List.foldr_reverse, List.foldr_self]

theorem SatisfiesM_foldlM [Monad m] [LawfulMonad m]
    {as : Array α} (motive : Nat → β → Prop) {init : β} (h0 : motive 0 init) {f : β → α → m β}
    (hf : ∀ i : Fin as.size, ∀ b, motive i.1 b → SatisfiesM (motive (i.1 + 1)) (f b as[i])) :
    SatisfiesM (motive as.size) (as.foldlM f init) := by
  let rec go {i j b} (h₁ : j ≤ as.size) (h₂ : as.size ≤ i + j) (H : motive j b) :
    SatisfiesM (motive as.size) (foldlM.loop f as as.size (Nat.le_refl _) i j b) := by
    unfold foldlM.loop; split
    · next hj =>
      split
      · cases Nat.not_le_of_gt (by simp [hj]) h₂
      · exact (hf ⟨j, hj⟩ b H).bind fun _ => go hj (by rwa [Nat.succ_add] at h₂)
    · next hj => exact Nat.le_antisymm h₁ (Nat.ge_of_not_lt hj) ▸ .pure H
  simp [foldlM]; exact go (Nat.zero_le _) (Nat.le_refl _) h0

theorem foldl_induction
    {as : Array α} (motive : Nat → β → Prop) {init : β} (h0 : motive 0 init) {f : β → α → β}
    (hf : ∀ i : Fin as.size, ∀ b, motive i.1 b → motive (i.1 + 1) (f b as[i])) :
    motive as.size (as.foldl f init) := by
  have := SatisfiesM_foldlM (m := Id) (as := as) (f := f) motive h0
  simp [SatisfiesM_Id_eq] at this
  exact this hf

theorem get_push_lt (a : Array α) (x : α) (i : Nat) (h : i < a.size) :
    haveI : i < (a.push x).size := by simp [*, Nat.lt_succ_of_le, Nat.le_of_lt]
    (a.push x)[i] = a[i] := by
  simp only [push, getElem_eq_data_get, List.concat_eq_append, List.get_append_left, h]

@[simp] theorem get_push_eq (a : Array α) (x : α) : (a.push x)[a.size] = x := by
  simp only [push, getElem_eq_data_get, List.concat_eq_append]
  rw [List.get_append_right] <;> simp [getElem_eq_data_get, Nat.zero_lt_one]

theorem get_push (a : Array α) (x : α) (i : Nat) (h : i < (a.push x).size) :
    (a.push x)[i] = if h : i < a.size then a[i] else x := by
  if h' : i < a.size then
    simp [get_push_lt, h']
  else
    simp at h
    simp [get_push_lt, Nat.le_antisymm (Nat.le_of_lt_succ h) (Nat.ge_of_not_lt h')]

theorem mapM_eq_foldlM [Monad m] [LawfulMonad m] (f : α → m β) (arr : Array α) :
    arr.mapM f = arr.foldlM (fun bs a => bs.push <$> f a) #[] := by
  rw [mapM, aux, foldlM_eq_foldlM_data]; rfl
where
  aux (i r) :
      mapM.map f arr i r = (arr.data.drop i).foldlM (fun bs a => bs.push <$> f a) r := by
    unfold mapM.map; split
    · rw [← List.get_drop_eq_drop _ i ‹_›]
      simp [aux (i+1), map_eq_pure_bind]; rfl
    · rw [List.drop_length_le (Nat.ge_of_not_lt ‹_›)]; rfl
  termination_by arr.size - i

theorem SatisfiesM_mapM [Monad m] [LawfulMonad m] (as : Array α) (f : α → m β)
    (motive : Nat → Prop) (h0 : motive 0)
    (p : Fin as.size → β → Prop)
    (hs : ∀ i, motive i.1 → SatisfiesM (p i · ∧ motive (i + 1)) (f as[i])) :
    SatisfiesM
      (fun arr => motive as.size ∧ ∃ eq : arr.size = as.size, ∀ i h, p ⟨i, h⟩ (arr[i]'(eq ▸ h)))
      (Array.mapM f as) := by
  rw [mapM_eq_foldlM]
  refine SatisfiesM_foldlM (m := m) (β := Array β)
    (motive := fun i arr => motive i ∧ arr.size = i ∧ ∀ i h2, p i (arr[i.1]'h2)) ?z ?s
    |>.imp fun ⟨h₁, eq, h₂⟩ => ⟨h₁, eq, fun _ _ => h₂ ..⟩
  · case z => exact ⟨h0, rfl, nofun⟩
  · case s =>
    intro ⟨i, hi⟩ arr ⟨ih₁, eq, ih₂⟩
    refine (hs _ ih₁).map fun ⟨h₁, h₂⟩ => ⟨h₂, by simp [eq], fun j hj => ?_⟩
    simp [get_push] at hj ⊢; split; {apply ih₂}
    cases j; cases (Nat.le_or_eq_of_le_succ hj).resolve_left ‹_›; cases eq; exact h₁

theorem SatisfiesM_mapM' [Monad m] [LawfulMonad m] (as : Array α) (f : α → m β)
    (p : Fin as.size → β → Prop)
    (hs : ∀ i, SatisfiesM (p i) (f as[i])) :
    SatisfiesM
      (fun arr => ∃ eq : arr.size = as.size, ∀ i h, p ⟨i, h⟩ (arr[i]'(eq ▸ h)))
      (Array.mapM f as) :=
  (SatisfiesM_mapM _ _ (fun _ => True) trivial _ (fun _ h => (hs _).imp (⟨·, h⟩))).imp (·.2)

theorem size_mapM [Monad m] [LawfulMonad m] (f : α → m β) (as : Array α) :
    SatisfiesM (fun arr => arr.size = as.size) (Array.mapM f as) :=
  (SatisfiesM_mapM' _ _ (fun _ _ => True) (fun _ => .trivial)).imp (·.1)

@[simp] theorem map_data (f : α → β) (arr : Array α) : (arr.map f).data = arr.data.map f := by
  rw [map, mapM_eq_foldlM]
  apply congrArg data (foldl_eq_foldl_data (fun bs a => push bs (f a)) #[] arr) |>.trans
  have H (l arr) : List.foldl (fun bs a => push bs (f a)) arr l = ⟨arr.data ++ l.map f⟩ := by
    induction l generalizing arr <;> simp [*]
  simp [H]

@[simp] theorem size_map (f : α → β) (arr : Array α) : (arr.map f).size = arr.size := by
  simp [size]

@[simp] theorem getElem_map (f : α → β) (arr : Array α) (i : Nat) (h) :
    ((arr.map f)[i]'h) = f (arr[i]'(size_map .. ▸ h)) := by
  have := SatisfiesM_mapM' (m := Id) arr f (fun i b => b = f (arr[i]))
  simp [SatisfiesM_Id_eq] at this
  exact this.2 i (size_map .. ▸ h)

@[simp] theorem pop_data (arr : Array α) : arr.pop.data = arr.data.dropLast := rfl

@[simp] theorem append_eq_append (arr arr' : Array α) : arr.append arr' = arr ++ arr' := rfl

@[simp] theorem append_data (arr arr' : Array α) :
    (arr ++ arr').data = arr.data ++ arr'.data := by
  rw [← append_eq_append]; unfold Array.append
  rw [foldl_eq_foldl_data]
  induction arr'.data generalizing arr <;> simp [*]

@[simp] theorem appendList_eq_append
    (arr : Array α) (l : List α) : arr.appendList l = arr ++ l := rfl

@[simp] theorem appendList_data (arr : Array α) (l : List α) :
    (arr ++ l).data = arr.data ++ l := by
  rw [← appendList_eq_append]; unfold Array.appendList
  induction l generalizing arr <;> simp [*]

@[simp] theorem appendList_nil (arr : Array α) : arr ++ ([] : List α) = arr := Array.ext' (by simp)

@[simp] theorem appendList_cons (arr : Array α) (a : α) (l : List α) :
    arr ++ (a :: l) = arr.push a ++ l := Array.ext' (by simp)

theorem foldl_data_eq_bind (l : List α) (acc : Array β)
    (F : Array β → α → Array β) (G : α → List β)
    (H : ∀ acc a, (F acc a).data = acc.data ++ G a) :
    (l.foldl F acc).data = acc.data ++ l.bind G := by
  induction l generalizing acc <;> simp [*, List.bind]

theorem foldl_data_eq_map (l : List α) (acc : Array β) (G : α → β) :
    (l.foldl (fun acc a => acc.push (G a)) acc).data = acc.data ++ l.map G := by
  induction l generalizing acc <;> simp [*]

theorem size_uset (a : Array α) (v i h) : (uset a i v h).size = a.size := by simp

theorem anyM_eq_anyM_loop [Monad m] (p : α → m Bool) (as : Array α) (start stop) :
    anyM p as start stop = anyM.loop p as (min stop as.size) (Nat.min_le_right ..) start := by
  simp only [anyM, Nat.min_def]; split <;> rfl

theorem anyM_stop_le_start [Monad m] (p : α → m Bool) (as : Array α) (start stop)
    (h : min stop as.size ≤ start) : anyM p as start stop = pure false := by
  rw [anyM_eq_anyM_loop, anyM.loop, dif_neg (Nat.not_lt.2 h)]

theorem SatisfiesM_anyM [Monad m] [LawfulMonad m] (p : α → m Bool) (as : Array α) (start stop)
    (hstart : start ≤ min stop as.size) (tru : Prop) (fal : Nat → Prop) (h0 : fal start)
    (hp : ∀ i : Fin as.size, i.1 < stop → fal i.1 →
      SatisfiesM (bif · then tru else fal (i + 1)) (p as[i])) :
    SatisfiesM
      (fun res => bif res then tru else fal (min stop as.size))
      (anyM p as start stop) := by
  let rec go {stop j} (hj' : j ≤ stop) (hstop : stop ≤ as.size) (h0 : fal j)
    (hp : ∀ i : Fin as.size, i.1 < stop → fal i.1 →
      SatisfiesM (bif · then tru else fal (i + 1)) (p as[i])) :
    SatisfiesM
      (fun res => bif res then tru else fal stop)
      (anyM.loop p as stop hstop j) := by
    unfold anyM.loop; split
    · next hj =>
      exact (hp ⟨j, Nat.lt_of_lt_of_le hj hstop⟩ hj h0).bind fun
        | true, h => .pure h
        | false, h => go hj hstop h hp
    · next hj => exact .pure <| Nat.le_antisymm hj' (Nat.ge_of_not_lt hj) ▸ h0
    termination_by stop - j
  simp only [Array.anyM_eq_anyM_loop]
  exact go hstart _ h0 fun i hi => hp i <| Nat.lt_of_lt_of_le hi <| Nat.min_le_left ..

theorem SatisfiesM_anyM_iff_exists [Monad m] [LawfulMonad m]
    (p : α → m Bool) (as : Array α) (start stop) (q : Fin as.size → Prop)
    (hp : ∀ i : Fin as.size, start ≤ i.1 → i.1 < stop → SatisfiesM (· = true ↔ q i) (p as[i])) :
    SatisfiesM
      (fun res => res = true ↔ ∃ i : Fin as.size, start ≤ i.1 ∧ i.1 < stop ∧ q i)
      (anyM p as start stop) := by
  cases Nat.le_total start (min stop as.size) with
  | inl hstart =>
    refine (SatisfiesM_anyM _ _ _ _ hstart
      (fal := fun j => start ≤ j ∧ ¬ ∃ i : Fin as.size, start ≤ i.1 ∧ i.1 < j ∧ q i)
      (tru := ∃ i : Fin as.size, start ≤ i.1 ∧ i.1 < stop ∧ q i) ?_ ?_).imp ?_
    · exact ⟨Nat.le_refl _, fun ⟨i, h₁, h₂, _⟩ => (Nat.not_le_of_gt h₂ h₁).elim⟩
    · refine fun i h₂ ⟨h₁, h₃⟩ => (hp _ h₁ h₂).imp fun hq => ?_
      unfold cond; split <;> simp at hq
      · exact ⟨_, h₁, h₂, hq⟩
      · refine ⟨Nat.le_succ_of_le h₁, h₃.imp fun ⟨j, h₃, h₄, h₅⟩ => ⟨j, h₃, ?_, h₅⟩⟩
        refine Nat.lt_of_le_of_ne (Nat.le_of_lt_succ h₄) fun e => hq (Fin.eq_of_val_eq e ▸ h₅)
    · intro
      | true, h => simp only [true_iff]; exact h
      | false, h =>
        simp only [false_iff]
        exact h.2.imp fun ⟨j, h₁, h₂, hq⟩ => ⟨j, h₁, Nat.lt_min.2 ⟨h₂, j.2⟩, hq⟩
  | inr hstart =>
    rw [anyM_stop_le_start (h := hstart)]
    refine .pure ?_; simp; intro j h₁ h₂
    cases Nat.not_lt.2 (Nat.le_trans hstart h₁) (Nat.lt_min.2 ⟨h₂, j.2⟩)

theorem any_iff_exists (p : α → Bool) (as : Array α) (start stop) :
    any as p start stop ↔ ∃ i : Fin as.size, start ≤ i.1 ∧ i.1 < stop ∧ p as[i] := by
  have := SatisfiesM_anyM_iff_exists (m := Id) p as start stop (p as[·]) (by simp)
  rwa [SatisfiesM_Id_eq] at this

theorem any_eq_true (p : α → Bool) (as : Array α) :
    any as p ↔ ∃ i : Fin as.size, p as[i] := by simp [any_iff_exists, Fin.isLt]

theorem mem_def (a : α) (as : Array α) : a ∈ as ↔ a ∈ as.data :=
  ⟨fun | .mk h => h, Array.Mem.mk⟩

theorem any_def {p : α → Bool} (as : Array α) : as.any p = as.data.any p := by
  rw [Bool.eq_iff_iff, any_eq_true, List.any_eq_true]; simp only [List.mem_iff_get]
  exact ⟨fun ⟨i, h⟩ => ⟨_, ⟨i, rfl⟩, h⟩, fun ⟨_, ⟨i, rfl⟩, h⟩ => ⟨i, h⟩⟩

theorem contains_def [DecidableEq α] {a : α} {as : Array α} : as.contains a ↔ a ∈ as := by
  rw [mem_def, contains, any_def, List.any_eq_true]; simp [and_comm]

instance [DecidableEq α] (a : α) (as : Array α) : Decidable (a ∈ as) :=
  decidable_of_iff _ contains_def<|MERGE_RESOLUTION|>--- conflicted
+++ resolved
@@ -3,11 +3,7 @@
 Released under Apache 2.0 license as described in the file LICENSE.
 Authors: Mario Carneiro
 -/
-<<<<<<< HEAD
-=======
-import Std.Tactic.HaveI
 import Std.Data.Bool
->>>>>>> bc06d3a0
 import Std.Classes.LawfulMonad
 import Std.Data.Nat.Init.Lemmas
 import Std.Data.List.Init.Lemmas
