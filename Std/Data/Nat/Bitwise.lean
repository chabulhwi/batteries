--- conflicted
+++ resolved
@@ -12,13 +12,7 @@
 -/
 import Std.Data.Bool
 import Std.Data.Nat.Lemmas
-<<<<<<< HEAD
-import Std.Tactic.Simpa
-=======
-import Std.Tactic.RCases
 import Std.Tactic.Omega
-import Std.Tactic.Basic
->>>>>>> 30710c3e
 
 namespace Nat
 
