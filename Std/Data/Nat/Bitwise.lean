--- conflicted
+++ resolved
@@ -12,10 +12,6 @@
 -/
 import Std.Data.Bool
 import Std.Data.Nat.Lemmas
-<<<<<<< HEAD
-import Std.Tactic.Simpa
-=======
->>>>>>> 26ff4aba
 import Std.Tactic.Omega
 
 namespace Nat
