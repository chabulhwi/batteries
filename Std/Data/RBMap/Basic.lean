--- conflicted
+++ resolved
@@ -5,12 +5,7 @@
 -/
 import Std.Classes.Order
 import Std.Control.ForInStep.Basic
-<<<<<<< HEAD
-import Std.Logic
-=======
-import Std.Tactic.HaveI
 import Std.Tactic.Lint.Misc
->>>>>>> bc06d3a0
 
 /-!
 # Red-black trees
