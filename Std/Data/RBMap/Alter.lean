/-
Copyright (c) 2022 Mario Carneiro. All rights reserved.
Released under Apache 2.0 license as described in the file LICENSE.
Authors: Mario Carneiro
-/
import Std.Data.RBMap.WF

/-!
# Path operations; `modify` and `alter`

This develops the necessary theorems to construct the `modify` and `alter` functions on `RBSet`
using path operations for in-place modification of an `RBTree`.
-/

namespace Std

namespace RBNode
open RBColor

attribute [simp] Path.fill

/-! ## path balance -/

/-- Asserts that property `p` holds on the root of the tree, if any. -/
def OnRoot (p : α → Prop) : RBNode α → Prop
  | nil => True
  | node _ _ x _ => p x

/--
Auxiliary definition for `zoom_ins`: set the root of the tree to `v`, creating a node if necessary.
-/
def setRoot (v : α) : RBNode α → RBNode α
  | nil => node red nil v nil
  | node c a _ b => node c a v b

/--
Auxiliary definition for `zoom_ins`: set the root of the tree to `v`, creating a node if necessary.
-/
def delRoot : RBNode α → RBNode α
  | nil => nil
  | node _ a _ b => a.append b

namespace Path

/-- Same as `fill` but taking its arguments in a pair for easier composition with `zoom`. -/
@[inline] def fill' : RBNode α × Path α → RBNode α := fun (t, path) => path.fill t

theorem zoom_fill' (cut : α → Ordering) (t : RBNode α) (path : Path α) :
    fill' (zoom cut t path) = path.fill t := by
  induction t generalizing path with
  | nil => rfl
  | node _ _ _ _ iha ihb => unfold zoom; split <;> [apply iha; apply ihb; rfl]

theorem zoom_fill (H : zoom cut t path = (t', path')) : path.fill t = path'.fill t' :=
  (H ▸ zoom_fill' cut t path).symm

theorem zoom_ins {t : RBNode α} {cmp : α → α → Ordering} :
    t.zoom (cmp v) path = (t', path') →
    path.ins (t.ins cmp v) = path'.ins (t'.setRoot v) := by
  unfold RBNode.ins; split <;> simp [zoom]
  · intro | rfl, rfl => rfl
  all_goals
  · split
    · exact zoom_ins
    · exact zoom_ins
    · intro | rfl => rfl

theorem insertNew_eq_insert (h : zoom (cmp v) t = (nil, path)) :
    path.insertNew v = (t.insert cmp v).setBlack :=
  insert_setBlack .. ▸ (zoom_ins h).symm

theorem zoom_del {t : RBNode α} :
    t.zoom cut path = (t', path') →
    path.del (t.del cut) (match t with | node c .. => c | _ => red) =
    path'.del t'.delRoot (match t' with | node c .. => c | _ => red) := by
  unfold RBNode.del; split <;> simp [zoom]
  · intro | rfl, rfl => rfl
  · next c a y b =>
    split
    · have IH := @zoom_del (t := a)
      match a with
      | nil => intro | rfl => rfl
      | node black .. | node red .. => apply IH
    · have IH := @zoom_del (t := b)
      match b with
      | nil => intro | rfl => rfl
      | node black .. | node red .. => apply IH
    · intro | rfl => rfl

variable (c₀ : RBColor) (n₀ : Nat) in
/--
The balance invariant for a path. `path.Balanced c₀ n₀ c n` means that `path` is a red-black tree
with balance invariant `c₀, n₀`, but it has a "hole" where a tree with balance invariant `c, n`
has been removed. The defining property is `Balanced.fill`: if `path.Balanced c₀ n₀ c n` and you
fill the hole with a tree satisfying `t.Balanced c n`, then `(path.fill t).Balanced c₀ n₀` .
-/
protected inductive Balanced : Path α → RBColor → Nat → Prop where
  /-- The root of the tree is `c₀, n₀`-balanced by assumption. -/
  | protected root : Path.root.Balanced c₀ n₀
  /-- Descend into the left subtree of a red node. -/
  | redL : Balanced y black n → parent.Balanced red n →
    (Path.left red parent v y).Balanced black n
  /-- Descend into the right subtree of a red node. -/
  | redR : Balanced x black n → parent.Balanced red n →
    (Path.right red x v parent).Balanced black n
  /-- Descend into the left subtree of a black node. -/
  | blackL : Balanced y c₂ n → parent.Balanced black (n + 1) →
    (Path.left black parent v y).Balanced c₁ n
  /-- Descend into the right subtree of a black node. -/
  | blackR : Balanced x c₁ n → parent.Balanced black (n + 1) →
    (Path.right black x v parent).Balanced c₂ n

/--
The defining property of a balanced path: If `path` is a `c₀,n₀` tree with a `c,n` hole,
then filling the hole with a `c,n` tree yields a `c₀,n₀` tree.
-/
protected theorem Balanced.fill {path : Path α} {t} :
    path.Balanced c₀ n₀ c n → t.Balanced c n → (path.fill t).Balanced c₀ n₀
  | .root, h => h
  | .redL hb H, ha | .redR ha H, hb => H.fill (.red ha hb)
  | .blackL hb H, ha | .blackR ha H, hb => H.fill (.black ha hb)

protected theorem _root_.Std.RBNode.Balanced.zoom : t.Balanced c n → path.Balanced c₀ n₀ c n →
    zoom cut t path = (t', path') → ∃ c n, t'.Balanced c n ∧ path'.Balanced c₀ n₀ c n
  | .nil, hp => fun e => by cases e; exact ⟨_, _, .nil, hp⟩
  | .red ha hb, hp => by
    unfold zoom; split
    · exact ha.zoom (.redL hb hp)
    · exact hb.zoom (.redR ha hp)
    · intro e; cases e; exact ⟨_, _, .red ha hb, hp⟩
  | .black ha hb, hp => by
    unfold zoom; split
    · exact ha.zoom (.blackL hb hp)
    · exact hb.zoom (.blackR ha hp)
    · intro e; cases e; exact ⟨_, _, .black ha hb, hp⟩

theorem ins_eq_fill {path : Path α} {t : RBNode α} :
    path.Balanced c₀ n₀ c n → t.Balanced c n → path.ins t = (path.fill t).setBlack
  | .root, h => rfl
  | .redL hb H, ha | .redR ha H, hb => by unfold ins; exact ins_eq_fill H (.red ha hb)
  | .blackL hb H, ha => by rw [ins, fill, ← ins_eq_fill H (.black ha hb), balance1_eq ha]
  | .blackR ha H, hb => by rw [ins, fill, ← ins_eq_fill H (.black ha hb), balance2_eq hb]

protected theorem Balanced.ins {path : Path α}
    (hp : path.Balanced c₀ n₀ c n) (ht : t.RedRed (c = red) n) :
    ∃ n, (path.ins t).Balanced black n := by
  induction hp generalizing t with
  | root => exact ht.setBlack
  | redL hr hp ih => match ht with
    | .balanced .nil => exact ih (.balanced (.red .nil hr))
    | .balanced (.red ha hb) => exact ih (.redred rfl (.red ha hb) hr)
    | .balanced (.black ha hb) => exact ih (.balanced (.red (.black ha hb) hr))
  | redR hl hp ih => match ht with
    | .balanced .nil => exact ih (.balanced (.red hl .nil))
    | .balanced (.red ha hb) => exact ih (.redred rfl hl (.red ha hb))
    | .balanced (.black ha hb) => exact ih (.balanced (.red hl (.black ha hb)))
  | blackL hr hp ih => exact have ⟨c, h⟩ := ht.balance1 hr; ih (.balanced h)
  | blackR hl hp ih => exact have ⟨c, h⟩ := ht.balance2 hl; ih (.balanced h)

protected theorem Balanced.insertNew {path : Path α} (H : path.Balanced c n black 0) :
    ∃ n, (path.insertNew v).Balanced black n := H.ins (.balanced (.red .nil .nil))

protected theorem Balanced.insert {path : Path α} (hp : path.Balanced c₀ n₀ c n) :
    t.Balanced c n → ∃ c n, (path.insert t v).Balanced c n
  | .nil => ⟨_, hp.insertNew⟩
  | .red ha hb => ⟨_, _, hp.fill (.red ha hb)⟩
  | .black ha hb => ⟨_, _, hp.fill (.black ha hb)⟩

theorem zoom_insert {path : Path α} {t : RBNode α} (ht : t.Balanced c n)
    (H : zoom (cmp v) t = (t', path)) :
    (path.insert t' v).setBlack = (t.insert cmp v).setBlack := by
  have ⟨_, _, ht', hp'⟩ := ht.zoom .root H
  cases ht' with simp [insert]
  | nil => simp [insertNew_eq_insert H, setBlack_idem]
  | red hl hr => rw [← ins_eq_fill hp' (.red hl hr), insert_setBlack]; exact (zoom_ins H).symm
  | black hl hr => rw [← ins_eq_fill hp' (.black hl hr), insert_setBlack]; exact (zoom_ins H).symm

protected theorem Balanced.del {path : Path α}
    (hp : path.Balanced c₀ n₀ c n) (ht : t.DelProp c' n) (hc : c = black → c' ≠ red) :
    ∃ n, (path.del t c').Balanced black n := by
  induction hp generalizing t c' with
  | root => match c', ht with
    | red, ⟨_, h⟩ | black, ⟨_, _, h⟩ => exact h.setBlack
  | @redL _ n _ _ hb hp ih => match c', n, ht with
    | red, _, _ => cases hc rfl rfl
<<<<<<< HEAD
    | black, _, ⟨_, rfl, ha⟩ => exact ih ((hb.balLeft ha).of_false (nofun)) (nofun)
  | @redR _ n _ _ ha hp ih => match c', n, ht with
    | red, _, _ => cases hc rfl rfl
    | black, _, ⟨_, rfl, hb⟩ => exact ih ((ha.balRight hb).of_false (nofun)) (nofun)
  | @blackL _ _ n _ _ _ hb hp ih => match c', n, ht with
    | red, _, ⟨_, ha⟩ => exact ih ⟨_, rfl, .redred ⟨⟩ ha hb⟩ (nofun)
    | black, _, ⟨_, rfl, ha⟩ => exact ih ⟨_, rfl, (hb.balLeft ha).imp fun _ => ⟨⟩⟩ (nofun)
  | @blackR _ _ n _ _ _ ha hp ih =>  match c', n, ht with
    | red, _, ⟨_, hb⟩ => exact ih ⟨_, rfl, .redred ⟨⟩ ha hb⟩ (nofun)
    | black, _, ⟨_, rfl, hb⟩ => exact ih ⟨_, rfl, (ha.balRight hb).imp fun _ => ⟨⟩⟩ (nofun)
=======
    | black, _, ⟨_, rfl, ha⟩ => exact ih ((hb.balLeft ha).of_false nofun) nofun
  | @redR _ n _ _ ha hp ih => match c', n, ht with
    | red, _, _ => cases hc rfl rfl
    | black, _, ⟨_, rfl, hb⟩ => exact ih ((ha.balRight hb).of_false nofun) nofun
  | @blackL _ _ n _ _ _ hb hp ih => match c', n, ht with
    | red, _, ⟨_, ha⟩ => exact ih ⟨_, rfl, .redred ⟨⟩ ha hb⟩ nofun
    | black, _, ⟨_, rfl, ha⟩ => exact ih ⟨_, rfl, (hb.balLeft ha).imp fun _ => ⟨⟩⟩ nofun
  | @blackR _ _ n _ _ _ ha hp ih =>  match c', n, ht with
    | red, _, ⟨_, hb⟩ => exact ih ⟨_, rfl, .redred ⟨⟩ ha hb⟩ nofun
    | black, _, ⟨_, rfl, hb⟩ => exact ih ⟨_, rfl, (ha.balRight hb).imp fun _ => ⟨⟩⟩ nofun
>>>>>>> 26ff4aba

/-- Asserts that `p` holds on all elements to the left of the hole. -/
def AllL (p : α → Prop) : Path α → Prop
  | .root => True
  | .left _ parent _ _ => parent.AllL p
  | .right _ a x parent => a.All p ∧ p x ∧ parent.AllL p

/-- Asserts that `p` holds on all elements to the right of the hole. -/
def AllR (p : α → Prop) : Path α → Prop
  | .root => True
  | .left _ parent x b => parent.AllR p ∧ p x ∧ b.All p
  | .right _ _ _ parent => parent.AllR p

/--
The property of a path returned by `t.zoom cut`. Each of the parents visited along the path have
the appropriate ordering relation to the cut.
-/
def Zoomed (cut : α → Ordering) : Path α → Prop
  | .root => True
  | .left _ parent x _ => cut x = .lt ∧ parent.Zoomed cut
  | .right _ _ x parent => cut x = .gt ∧ parent.Zoomed cut

theorem zoom_zoomed₁ (e : zoom cut t path = (t', path')) : t'.OnRoot (cut · = .eq) :=
  match t, e with
  | nil, rfl => trivial
  | node .., e => by
    revert e; unfold zoom; split
    · exact zoom_zoomed₁
    · exact zoom_zoomed₁
    · next H => intro e; cases e; exact H

theorem zoom_zoomed₂ (e : zoom cut t path = (t', path'))
    (hp : path.Zoomed cut) : path'.Zoomed cut :=
  match t, e with
  | nil, rfl => hp
  | node .., e => by
    revert e; unfold zoom; split
    · next h => exact fun e => zoom_zoomed₂ e ⟨h, hp⟩
    · next h => exact fun e => zoom_zoomed₂ e ⟨h, hp⟩
    · intro e; cases e; exact hp

/--
`path.RootOrdered cmp v` is true if `v` would be able to fit into the hole
without violating the ordering invariant.
-/
def RootOrdered (cmp : α → α → Ordering) : Path α → α → Prop
  | .root, _ => True
  | .left _ parent x _, v => cmpLT cmp v x ∧ parent.RootOrdered cmp v
  | .right _ _ x parent, v => cmpLT cmp x v ∧ parent.RootOrdered cmp v

theorem _root_.Std.RBNode.cmpEq.RootOrdered_congr {cmp : α → α → Ordering} (h : cmpEq cmp a b) :
    ∀ {t : Path α}, t.RootOrdered cmp a ↔ t.RootOrdered cmp b
  | .root => .rfl
  | .left .. => and_congr h.lt_congr_left h.RootOrdered_congr
  | .right .. => and_congr h.lt_congr_right h.RootOrdered_congr

theorem Zoomed.toRootOrdered {cmp} :
    ∀ {path : Path α}, path.Zoomed (cmp v) → path.RootOrdered cmp v
  | .root, h => h
  | .left .., ⟨h, hp⟩ => ⟨⟨h⟩, hp.toRootOrdered⟩
  | .right .., ⟨h, hp⟩ => ⟨⟨OrientedCmp.cmp_eq_gt.1 h⟩, hp.toRootOrdered⟩

/-- The ordering invariant for a `Path`. -/
def Ordered (cmp : α → α → Ordering) : Path α → Prop
  | .root => True
  | .left _ parent x b => parent.Ordered cmp ∧
    b.All (cmpLT cmp x ·) ∧ parent.RootOrdered cmp x ∧
    b.All (parent.RootOrdered cmp) ∧ b.Ordered cmp
  | .right _ a x parent => parent.Ordered cmp ∧
    a.All (cmpLT cmp · x) ∧ parent.RootOrdered cmp x ∧
    a.All (parent.RootOrdered cmp) ∧ a.Ordered cmp

protected theorem Ordered.fill : ∀ {path : Path α} {t},
    (path.fill t).Ordered cmp ↔ path.Ordered cmp ∧ t.Ordered cmp ∧ t.All (path.RootOrdered cmp)
  | .root, _ => ⟨fun H => ⟨⟨⟩, H, .trivial ⟨⟩⟩, (·.2.1)⟩
  | .left .., _ => by
    simp [Ordered.fill, RBNode.Ordered, Ordered, RootOrdered, All_and]
    exact ⟨
      fun ⟨hp, ⟨ax, xb, ha, hb⟩, ⟨xp, ap, bp⟩⟩ => ⟨⟨hp, xb, xp, bp, hb⟩, ha, ⟨ax, ap⟩⟩,
      fun ⟨⟨hp, xb, xp, bp, hb⟩, ha, ⟨ax, ap⟩⟩ => ⟨hp, ⟨ax, xb, ha, hb⟩, ⟨xp, ap, bp⟩⟩⟩
  | .right .., _ => by
    simp [Ordered.fill, RBNode.Ordered, Ordered, RootOrdered, All_and]
    exact ⟨
      fun ⟨hp, ⟨ax, xb, ha, hb⟩, ⟨xp, ap, bp⟩⟩ => ⟨⟨hp, ax, xp, ap, ha⟩, hb, ⟨xb, bp⟩⟩,
      fun ⟨⟨hp, ax, xp, ap, ha⟩, hb, ⟨xb, bp⟩⟩ => ⟨hp, ⟨ax, xb, ha, hb⟩, ⟨xp, ap, bp⟩⟩⟩

theorem _root_.Std.RBNode.Ordered.zoom' {t : RBNode α} {path : Path α}
    (ht : t.Ordered cmp) (hp : path.Ordered cmp) (tp : t.All (path.RootOrdered cmp))
    (pz : path.Zoomed cut) (eq : t.zoom cut path = (t', path')) :
    t'.Ordered cmp ∧ path'.Ordered cmp ∧ t'.All (path'.RootOrdered cmp) ∧ path'.Zoomed cut :=
  have ⟨hp', ht', tp'⟩ := Ordered.fill.1 <| zoom_fill eq ▸ Ordered.fill.2 ⟨hp, ht, tp⟩
  ⟨ht', hp', tp', zoom_zoomed₂ eq pz⟩

theorem _root_.Std.RBNode.Ordered.zoom {t : RBNode α}
    (ht : t.Ordered cmp) (eq : t.zoom cut = (t', path')) :
    t'.Ordered cmp ∧ path'.Ordered cmp ∧ t'.All (path'.RootOrdered cmp) ∧ path'.Zoomed cut :=
  ht.zoom' (path := .root) ⟨⟩ (.trivial ⟨⟩) ⟨⟩ eq

theorem Ordered.ins : ∀ {path : Path α} {t : RBNode α},
    t.Ordered cmp → path.Ordered cmp → t.All (path.RootOrdered cmp) → (path.ins t).Ordered cmp
  | .root, t, ht, _, _ => Ordered.setBlack.2 ht
  | .left red parent x b, a, ha, ⟨hp, xb, xp, bp, hb⟩, H => by
    unfold ins; have ⟨ax, ap⟩ := All_and.1 H; exact hp.ins ⟨ax, xb, ha, hb⟩ ⟨xp, ap, bp⟩
  | .right red a x parent, b, hb, ⟨hp, ax, xp, ap, ha⟩, H => by
    unfold ins; have ⟨xb, bp⟩ := All_and.1 H; exact hp.ins ⟨ax, xb, ha, hb⟩ ⟨xp, ap, bp⟩
  | .left black parent x b, a, ha, ⟨hp, xb, xp, bp, hb⟩, H => by
    unfold ins; have ⟨ax, ap⟩ := All_and.1 H
    exact hp.ins (ha.balance1 ax xb hb) (balance1_All.2 ⟨xp, ap, bp⟩)
  | .right black a x parent, b, hb, ⟨hp, ax, xp, ap, ha⟩, H => by
    unfold ins; have ⟨xb, bp⟩ := All_and.1 H
    exact hp.ins (ha.balance2 ax xb hb) (balance2_All.2 ⟨xp, ap, bp⟩)

theorem Ordered.insertNew {path : Path α} (hp : path.Ordered cmp) (vp : path.RootOrdered cmp v) :
    (path.insertNew v).Ordered cmp :=
  hp.ins ⟨⟨⟩, ⟨⟩, ⟨⟩, ⟨⟩⟩ ⟨vp, ⟨⟩, ⟨⟩⟩

theorem Ordered.insert : ∀ {path : Path α} {t : RBNode α},
    path.Ordered cmp → t.Ordered cmp → t.All (path.RootOrdered cmp) → path.RootOrdered cmp v →
    t.OnRoot (cmpEq cmp v) → (path.insert t v).Ordered cmp
  | _, nil, hp, _, _, vp, _ => hp.insertNew vp
  | _, node .., hp, ⟨ax, xb, ha, hb⟩, ⟨_, ap, bp⟩, vp, xv => Ordered.fill.2
    ⟨hp, ⟨ax.imp xv.lt_congr_right.2, xb.imp xv.lt_congr_left.2, ha, hb⟩, vp, ap, bp⟩

theorem Ordered.del : ∀ {path : Path α} {t : RBNode α} {c},
    t.Ordered cmp → path.Ordered cmp → t.All (path.RootOrdered cmp) → (path.del t c).Ordered cmp
  | .root, t, _, ht, _, _ => Ordered.setBlack.2 ht
  | .left _ parent x b, a, red, ha, ⟨hp, xb, xp, bp, hb⟩, H => by
    unfold del; have ⟨ax, ap⟩ := All_and.1 H; exact hp.del ⟨ax, xb, ha, hb⟩ ⟨xp, ap, bp⟩
  | .right _ a x parent, b, red, hb, ⟨hp, ax, xp, ap, ha⟩, H => by
    unfold del; have ⟨xb, bp⟩ := All_and.1 H; exact hp.del ⟨ax, xb, ha, hb⟩ ⟨xp, ap, bp⟩
  | .left _ parent x b, a, black, ha, ⟨hp, xb, xp, bp, hb⟩, H => by
    unfold del; have ⟨ax, ap⟩ := All_and.1 H
    exact hp.del (ha.balLeft ax xb hb) (ap.balLeft xp bp)
  | .right _ a x parent, b, black, hb, ⟨hp, ax, xp, ap, ha⟩, H => by
    unfold del; have ⟨xb, bp⟩ := All_and.1 H
    exact hp.del (ha.balRight ax xb hb) (ap.balRight xp bp)

theorem Ordered.erase : ∀ {path : Path α} {t : RBNode α},
    path.Ordered cmp → t.Ordered cmp → t.All (path.RootOrdered cmp) → (path.erase t).Ordered cmp
  | _, nil, hp, ht, tp => Ordered.fill.2 ⟨hp, ht, tp⟩
  | _, node .., hp, ⟨ax, xb, ha, hb⟩, ⟨_, ap, bp⟩ => hp.del (ha.append ax xb hb) (ap.append bp)

end Path

/-! ## alter -/

/-- The `alter` function preserves the ordering invariants. -/
protected theorem Ordered.alter {t : RBNode α}
    (H : ∀ {x t' p}, t.zoom cut = (t', p) → f t'.root? = some x →
      p.RootOrdered cmp x ∧ t'.OnRoot (cmpEq cmp x))
    (h : t.Ordered cmp) : (alter cut f t).Ordered cmp := by
  simp [alter]; split
  · next path eq =>
    have ⟨_, hp, _, _⟩ := h.zoom eq; split
    · exact h
    · next hf => exact hp.insertNew (H eq hf).1
  · next path eq =>
    have ⟨⟨ax, xb, ha, hb⟩, hp, ⟨_, ap, bp⟩, _⟩ := h.zoom eq; split
    · exact hp.del (ha.append ax xb hb) (ap.append bp)
    · next hf =>
      have ⟨yp, xy⟩ := H eq hf
      apply Path.Ordered.fill.2
      exact ⟨hp, ⟨ax.imp xy.lt_congr_right.2, xb.imp xy.lt_congr_left.2, ha, hb⟩, yp, ap, bp⟩

/-- The `alter` function preserves the balance invariants. -/
protected theorem Balanced.alter {t : RBNode α}
    (h : t.Balanced c n) : ∃ c n, (t.alter cut f).Balanced c n := by
  simp [alter]; split
  · next path eq =>
    split
    · exact ⟨_, _, h⟩
    · have ⟨_, _, .nil, h⟩ := h.zoom .root eq
      exact ⟨_, h.insertNew⟩
  · next path eq =>
    have ⟨_, _, h, hp⟩ := h.zoom .root eq
    split
    · match h with
<<<<<<< HEAD
      | .red ha hb => exact ⟨_, hp.del ((ha.append hb).of_false (· rfl rfl)) (nofun)⟩
      | .black ha hb => exact ⟨_, hp.del ⟨_, rfl, (ha.append hb).imp fun _ => ⟨⟩⟩ (nofun)⟩
=======
      | .red ha hb => exact ⟨_, hp.del ((ha.append hb).of_false (· rfl rfl)) nofun⟩
      | .black ha hb => exact ⟨_, hp.del ⟨_, rfl, (ha.append hb).imp fun _ => ⟨⟩⟩ nofun⟩
>>>>>>> 26ff4aba
    · match h with
      | .red ha hb => exact ⟨_, _, hp.fill (.red ha hb)⟩
      | .black ha hb => exact ⟨_, _, hp.fill (.black ha hb)⟩

theorem modify_eq_alter (t : RBNode α) : t.modify cut f = t.alter cut (.map f) := by
  simp [modify, alter]; split <;> simp [Option.map]

/-- The `modify` function preserves the ordering invariants. -/
protected theorem Ordered.modify {t : RBNode α}
    (H : (t.zoom cut).1.OnRoot fun x => cmpEq cmp (f x) x)
    (h : t.Ordered cmp) : (modify cut f t).Ordered cmp :=
  modify_eq_alter _ ▸ h.alter @fun
    | _, .node .., _, eq, rfl => by
      rw [eq] at H; exact ⟨H.RootOrdered_congr.2 (h.zoom eq).2.2.1.1, H⟩

/-- The `modify` function preserves the balance invariants. -/
protected theorem Balanced.modify {t : RBNode α}
    (h : t.Balanced c n) : ∃ c n, (t.modify cut f).Balanced c n := modify_eq_alter _ ▸ h.alter

theorem WF.alter {t : RBNode α}
    (H : ∀ {x t' p}, t.zoom cut = (t', p) → f t'.root? = some x →
      p.RootOrdered cmp x ∧ t'.OnRoot (cmpEq cmp x))
    (h : WF cmp t) : WF cmp (alter cut f t) :=
  let ⟨h₁, _, _, h₂⟩ := h.out; WF_iff.2 ⟨h₁.alter H, h₂.alter⟩

theorem WF.modify {t : RBNode α}
    (H : (t.zoom cut).1.OnRoot fun x => cmpEq cmp (f x) x)
    (h : WF cmp t) : WF cmp (t.modify cut f) :=
  let ⟨h₁, _, _, h₂⟩ := h.out; WF_iff.2 ⟨h₁.modify H, h₂.modify⟩

theorem find?_eq_zoom : ∀ {t : RBNode α} (p := .root), t.find? cut = (t.zoom cut p).1.root?
  | .nil, _ => rfl
  | .node .., _ => by unfold find? zoom; split <;> [apply find?_eq_zoom; apply find?_eq_zoom; rfl]

end RBNode

namespace RBSet
open RBNode

/--
A sufficient condition for `ModifyWF` is that the new element compares equal to the original.
-/
theorem ModifyWF.of_eq {t : RBSet α cmp}
    (H : ∀ {x}, RBNode.find? cut t.val = some x → cmpEq cmp (f x) x) : ModifyWF t cut f := by
  refine ⟨.modify ?_ t.2⟩
  revert H; rw [find?_eq_zoom]
  cases (t.1.zoom cut).1 <;> intro H <;> [trivial; exact H rfl]

end RBSet

namespace RBMap

/--
`O(log n)`. In-place replace the corresponding to key `k`.
This takes the element out of the tree while `f` runs,
so it uses the element linearly if `t` is unshared.
-/
def modify (t : RBMap α β cmp) (k : α) (f : β → β) : RBMap α β cmp :=
  @RBSet.modifyP _ _ t (cmp k ·.1) (fun (a, b) => (a, f b))
    (.of_eq fun _ => ⟨OrientedCmp.cmp_refl (cmp := Ordering.byKey Prod.fst cmp)⟩)

/-- Auxiliary definition for `alter`. -/
def alter.adapt (k : α) (f : Option β → Option β) : Option (α × β) → Option (α × β)
  | none =>
    match f none with
    | none => none
    | some v => some (k, v)
  | some (k', v') =>
    match f (some v') with
    | none => none
    | some v => some (k', v)

/--
`O(log n)`. `alterP cut f t` simultaneously handles inserting, erasing and replacing an element
using a function `f : Option α → Option α`. It is passed the result of `t.findP? cut`
and can either return `none` to remove the element or `some a` to replace/insert
the element with `a` (which must have the same ordering properties as the original element).

The element is used linearly if `t` is unshared.

The `AlterWF` assumption is required because `f` may change
the ordering properties of the element, which would break the invariants.
-/
@[specialize] def alter
    (t : RBMap α β cmp) (k : α) (f : Option β → Option β) : RBMap α β cmp := by
  refine @RBSet.alterP _ _ t (cmp k ·.1) (alter.adapt k f) ⟨.alter (@fun _ t' p eq => ?_) t.2⟩
  cases t' <;> simp [alter.adapt, RBNode.root?] <;> split <;> intro h <;> cases h
  · exact ⟨(t.2.out.1.zoom eq).2.2.2.toRootOrdered, ⟨⟩⟩
  · refine ⟨(?a).RootOrdered_congr.2 (t.2.out.1.zoom eq).2.2.1.1, ?a⟩
    exact ⟨OrientedCmp.cmp_refl (cmp := Ordering.byKey Prod.fst cmp)⟩

end RBMap<|MERGE_RESOLUTION|>--- conflicted
+++ resolved
@@ -183,18 +183,6 @@
     | red, ⟨_, h⟩ | black, ⟨_, _, h⟩ => exact h.setBlack
   | @redL _ n _ _ hb hp ih => match c', n, ht with
     | red, _, _ => cases hc rfl rfl
-<<<<<<< HEAD
-    | black, _, ⟨_, rfl, ha⟩ => exact ih ((hb.balLeft ha).of_false (nofun)) (nofun)
-  | @redR _ n _ _ ha hp ih => match c', n, ht with
-    | red, _, _ => cases hc rfl rfl
-    | black, _, ⟨_, rfl, hb⟩ => exact ih ((ha.balRight hb).of_false (nofun)) (nofun)
-  | @blackL _ _ n _ _ _ hb hp ih => match c', n, ht with
-    | red, _, ⟨_, ha⟩ => exact ih ⟨_, rfl, .redred ⟨⟩ ha hb⟩ (nofun)
-    | black, _, ⟨_, rfl, ha⟩ => exact ih ⟨_, rfl, (hb.balLeft ha).imp fun _ => ⟨⟩⟩ (nofun)
-  | @blackR _ _ n _ _ _ ha hp ih =>  match c', n, ht with
-    | red, _, ⟨_, hb⟩ => exact ih ⟨_, rfl, .redred ⟨⟩ ha hb⟩ (nofun)
-    | black, _, ⟨_, rfl, hb⟩ => exact ih ⟨_, rfl, (ha.balRight hb).imp fun _ => ⟨⟩⟩ (nofun)
-=======
     | black, _, ⟨_, rfl, ha⟩ => exact ih ((hb.balLeft ha).of_false nofun) nofun
   | @redR _ n _ _ ha hp ih => match c', n, ht with
     | red, _, _ => cases hc rfl rfl
@@ -205,7 +193,6 @@
   | @blackR _ _ n _ _ _ ha hp ih =>  match c', n, ht with
     | red, _, ⟨_, hb⟩ => exact ih ⟨_, rfl, .redred ⟨⟩ ha hb⟩ nofun
     | black, _, ⟨_, rfl, hb⟩ => exact ih ⟨_, rfl, (ha.balRight hb).imp fun _ => ⟨⟩⟩ nofun
->>>>>>> 26ff4aba
 
 /-- Asserts that `p` holds on all elements to the left of the hole. -/
 def AllL (p : α → Prop) : Path α → Prop
@@ -383,13 +370,8 @@
     have ⟨_, _, h, hp⟩ := h.zoom .root eq
     split
     · match h with
-<<<<<<< HEAD
-      | .red ha hb => exact ⟨_, hp.del ((ha.append hb).of_false (· rfl rfl)) (nofun)⟩
-      | .black ha hb => exact ⟨_, hp.del ⟨_, rfl, (ha.append hb).imp fun _ => ⟨⟩⟩ (nofun)⟩
-=======
       | .red ha hb => exact ⟨_, hp.del ((ha.append hb).of_false (· rfl rfl)) nofun⟩
       | .black ha hb => exact ⟨_, hp.del ⟨_, rfl, (ha.append hb).imp fun _ => ⟨⟩⟩ nofun⟩
->>>>>>> 26ff4aba
     · match h with
       | .red ha hb => exact ⟨_, _, hp.fill (.red ha hb)⟩
       | .black ha hb => exact ⟨_, _, hp.fill (.black ha hb)⟩
