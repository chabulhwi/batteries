/-
Copyright (c) 2022 Mario Carneiro. All rights reserved.
Released under Apache 2.0 license as described in the file LICENSE.
Authors: Mario Carneiro
-/
import Std.Data.RBMap.Alter
import Std.Data.Nat.Lemmas
import Std.Data.List.Lemmas

/-!
# Additional lemmas for Red-black trees
-/

namespace Std
namespace RBNode
open RBColor

attribute [simp] fold foldl foldr Any forM foldlM Ordered

section depth

/--
`O(n)`. `depth t` is the maximum number of nodes on any path to a leaf.
It is an upper bound on most tree operations.
-/
def depth : RBNode α → Nat
  | nil => 0
  | node _ a _ b => max a.depth b.depth + 1

theorem size_lt_depth : ∀ t : RBNode α, t.size < 2 ^ t.depth
  | .nil => (by decide : 0 < 1)
  | .node _ a _ b => by
    rw [size, depth, Nat.add_right_comm, Nat.pow_succ, Nat.mul_two]
    refine Nat.add_le_add
      (Nat.lt_of_lt_of_le a.size_lt_depth ?_) (Nat.lt_of_lt_of_le b.size_lt_depth ?_)
    · exact Nat.pow_le_pow_of_le_right (by decide) (Nat.le_max_left ..)
    · exact Nat.pow_le_pow_of_le_right (by decide) (Nat.le_max_right ..)

/--
`depthLB c n` is the best upper bound on the depth of any balanced red-black tree
with root colored `c` and black-height `n`.
-/
def depthLB : RBColor → Nat → Nat
  | red, n => n + 1
  | black, n => n

theorem depthLB_le : ∀ c n, n ≤ depthLB c n
  | red, _ => Nat.le_succ _
  | black, _ => Nat.le_refl _

/--
`depthUB c n` is the best upper bound on the depth of any balanced red-black tree
with root colored `c` and black-height `n`.
-/
def depthUB : RBColor → Nat → Nat
  | red, n => 2 * n + 1
  | black, n => 2 * n

theorem depthUB_le : ∀ c n, depthUB c n ≤ 2 * n + 1
  | red, _ => Nat.le_refl _
  | black, _ => Nat.le_succ _

theorem depthUB_le_two_depthLB : ∀ c n, depthUB c n ≤ 2 * depthLB c n
  | red, _ => Nat.le_succ _
  | black, _ => Nat.le_refl _

theorem Balanced.depth_le : @Balanced α t c n → t.depth ≤ depthUB c n
  | .nil => Nat.le_refl _
  | .red hl hr => Nat.succ_le_succ <| Nat.max_le.2 ⟨hl.depth_le, hr.depth_le⟩
  | .black hl hr => Nat.succ_le_succ <| Nat.max_le.2
    ⟨Nat.le_trans hl.depth_le (depthUB_le ..), Nat.le_trans hr.depth_le (depthUB_le ..)⟩

theorem Balanced.le_size : @Balanced α t c n → 2 ^ depthLB c n ≤ t.size + 1
  | .nil => Nat.le_refl _
  | .red hl hr => by
    rw [size, Nat.add_right_comm (size _), Nat.add_assoc, depthLB, Nat.pow_succ, Nat.mul_two]
    exact Nat.add_le_add hl.le_size hr.le_size
  | .black hl hr => by
    rw [size, Nat.add_right_comm (size _), Nat.add_assoc, depthLB, Nat.pow_succ, Nat.mul_two]
    refine Nat.add_le_add (Nat.le_trans ?_ hl.le_size) (Nat.le_trans ?_ hr.le_size) <;>
      exact Nat.pow_le_pow_of_le_right (by decide) (depthLB_le ..)

theorem Balanced.depth_bound (h : @Balanced α t c n) : t.depth ≤ 2 * (t.size + 1).log2 :=
  Nat.le_trans h.depth_le <| Nat.le_trans (depthUB_le_two_depthLB ..) <|
    Nat.mul_le_mul_left _ <| (Nat.le_log2 (Nat.succ_ne_zero _)).2 h.le_size

/--
A well formed tree has `t.depth ∈ O(log t.size)`, that is, it is well balanced.
This justifies the `O(log n)` bounds on most searching operations of `RBSet`.
-/
theorem WF.depth_bound {t : RBNode α} (h : t.WF cmp) : t.depth ≤ 2 * (t.size + 1).log2 :=
  let ⟨_, _, h⟩ := h.out.2; h.depth_bound

end depth

@[simp] theorem mem_nil {x} : ¬x ∈ (.nil : RBNode α) := by simp [(·∈·), EMem]
@[simp] theorem mem_node {y c a x b} :
    y ∈ (.node c a x b : RBNode α) ↔ y = x ∨ y ∈ a ∨ y ∈ b := by simp [(·∈·), EMem]

theorem All_def {t : RBNode α} : t.All p ↔ ∀ x ∈ t, p x := by
  induction t <;> simp [or_imp, forall_and, *]

theorem Any_def {t : RBNode α} : t.Any p ↔ ∃ x ∈ t, p x := by
  induction t <;> simp [or_and_right, exists_or, *]

theorem memP_def : MemP cut t ↔ ∃ x ∈ t, cut x = .eq := Any_def

theorem mem_def : Mem cmp x t ↔ ∃ y ∈ t, cmp x y = .eq := Any_def

theorem mem_congr [@TransCmp α cmp] {t : RBNode α} (h : cmp x y = .eq) :
    Mem cmp x t ↔ Mem cmp y t := by simp [Mem, TransCmp.cmp_congr_left' h]

theorem isOrdered_iff' [@TransCmp α cmp] {t : RBNode α} :
    isOrdered cmp t L R ↔
    (∀ a ∈ L, t.All (cmpLT cmp a ·)) ∧
    (∀ a ∈ R, t.All (cmpLT cmp · a)) ∧
    (∀ a ∈ L, ∀ b ∈ R, cmpLT cmp a b) ∧
    Ordered cmp t := by
  induction t generalizing L R with
  | nil =>
    simp [isOrdered]; split <;> simp [cmpLT_iff]
    next h => intro _ ha _ hb; cases h _ _ ha hb
  | node _ l v r =>
    simp [isOrdered, *]
    exact ⟨
      fun ⟨⟨Ll, lv, Lv, ol⟩, ⟨vr, rR, vR, or⟩⟩ => ⟨
        fun _ h => ⟨Lv _ h, Ll _ h, (Lv _ h).trans_l vr⟩,
        fun _ h => ⟨vR _ h, (vR _ h).trans_r lv, rR _ h⟩,
        fun _ hL _ hR => (Lv _ hL).trans (vR _ hR),
        lv, vr, ol, or⟩,
      fun ⟨hL, hR, _, lv, vr, ol, or⟩ => ⟨
        ⟨fun _ h => (hL _ h).2.1, lv, fun _ h => (hL _ h).1, ol⟩,
        ⟨vr, fun _ h => (hR _ h).2.2, fun _ h => (hR _ h).1, or⟩⟩⟩

theorem isOrdered_iff [@TransCmp α cmp] {t : RBNode α} :
    isOrdered cmp t ↔ Ordered cmp t := by simp [isOrdered_iff']

instance (cmp) [@TransCmp α cmp] (t) : Decidable (Ordered cmp t) := decidable_of_iff _ isOrdered_iff

/--
A cut is like a homomorphism of orderings: it is a monotonic predicate with respect to `cmp`,
but it can make things that are distinguished by `cmp` equal.
This is sufficient for `find?` to locate an element on which `cut` returns `.eq`,
but there may be other elements, not returned by `find?`, on which `cut` also returns `.eq`.
-/
class IsCut (cmp : α → α → Ordering) (cut : α → Ordering) : Prop where
  /-- The set `{x | cut x = .lt}` is downward-closed. -/
  le_lt_trans [TransCmp cmp] : cmp x y ≠ .gt → cut x = .lt → cut y = .lt
  /-- The set `{x | cut x = .gt}` is upward-closed. -/
  le_gt_trans [TransCmp cmp] : cmp x y ≠ .gt → cut y = .gt → cut x = .gt

theorem IsCut.lt_trans [IsCut cmp cut] [TransCmp cmp]
    (H : cmp x y = .lt) : cut x = .lt → cut y = .lt :=
  IsCut.le_lt_trans <| TransCmp.gt_asymm <| OrientedCmp.cmp_eq_gt.2 H

theorem IsCut.gt_trans [IsCut cmp cut] [TransCmp cmp]
    (H : cmp x y = .lt) : cut y = .gt → cut x = .gt :=
  IsCut.le_gt_trans <| TransCmp.gt_asymm <| OrientedCmp.cmp_eq_gt.2 H

theorem IsCut.congr [IsCut cmp cut] [TransCmp cmp] (H : cmp x y = .eq) : cut x = cut y := by
  cases ey : cut y
  · exact IsCut.le_lt_trans (fun h => nomatch H.symm.trans <| OrientedCmp.cmp_eq_gt.1 h) ey
  · cases ex : cut x
    · exact IsCut.le_lt_trans (fun h => nomatch H.symm.trans h) ex |>.symm.trans ey
    · rfl
    · refine IsCut.le_gt_trans (cmp := cmp) (fun h => ?_) ex |>.symm.trans ey
      cases H.symm.trans <| OrientedCmp.cmp_eq_gt.1 h
  · exact IsCut.le_gt_trans (fun h => nomatch H.symm.trans h) ey

/--
`IsStrictCut` upgrades the `IsCut` property to ensure that at most one element of the tree
can match the cut, and hence `find?` will return the unique such element if one exists.
-/
class IsStrictCut (cmp : α → α → Ordering) (cut : α → Ordering) extends IsCut cmp cut : Prop where
  /-- If `cut = x`, then `cut` and `x` have compare the same with respect to other elements. -/
  exact [TransCmp cmp] : cut x = .eq → cmp x y = cut y

/-- A "representable cut" is one generated by `cmp a` for some `a`. This is always a valid cut. -/
instance (cmp) (a : α) : IsStrictCut cmp (cmp a) where
  le_lt_trans h₁ h₂ := TransCmp.lt_le_trans h₂ h₁
  le_gt_trans h₁ := Decidable.not_imp_not.1 (TransCmp.le_trans · h₁)
  exact h := (TransCmp.cmp_congr_left h).symm

section find?

theorem find?_some_eq_eq {t : RBNode α} : x ∈ t.find? cut → cut x = .eq := by
  induction t <;> simp [find?]; split <;> try assumption
  intro | rfl => assumption

theorem find?_some_mem {t : RBNode α} : x ∈ t.find? cut → x ∈ t := by
  induction t <;> simp [find?]; split <;> simp (config := {contextual := true}) [*]

theorem find?_some_memP {t : RBNode α} (h : x ∈ t.find? cut) : MemP cut t :=
  memP_def.2 ⟨_, find?_some_mem h, find?_some_eq_eq h⟩

theorem Ordered.memP_iff_find? [@TransCmp α cmp] [IsCut cmp cut] (ht : Ordered cmp t) :
    MemP cut t ↔ ∃ x, t.find? cut = some x := by
  refine ⟨fun H => ?_, fun ⟨x, h⟩ => find?_some_memP h⟩
  induction t with simp [find?] at H ⊢
  | nil => cases H
  | node _ l _ r ihl ihr =>
    let ⟨lx, xr, hl, hr⟩ := ht
    split
    · next ev =>
      refine ihl hl ?_
      rcases H with ev' | hx | hx
      · cases ev.symm.trans ev'
      · exact hx
      · have ⟨z, hz, ez⟩ := Any_def.1 hx
        cases ez.symm.trans <| IsCut.lt_trans (All_def.1 xr _ hz).1 ev
    · next ev =>
      refine ihr hr ?_
      rcases H with ev' | hx | hx
      · cases ev.symm.trans ev'
      · have ⟨z, hz, ez⟩ := Any_def.1 hx
        cases ez.symm.trans <| IsCut.gt_trans (All_def.1 lx _ hz).1 ev
      · exact hx
    · exact ⟨_, rfl⟩

theorem Ordered.unique [@TransCmp α cmp] (ht : Ordered cmp t)
    (hx : x ∈ t) (hy : y ∈ t) (e : cmp x y = .eq) : x = y := by
  induction t with
  | nil => cases hx
  | node _ l _ r ihl ihr =>
    let ⟨lx, xr, hl, hr⟩ := ht
    rcases hx, hy with ⟨rfl | hx | hx, rfl | hy | hy⟩
    · rfl
    · cases e.symm.trans <| OrientedCmp.cmp_eq_gt.2 (All_def.1 lx _ hy).1
    · cases e.symm.trans (All_def.1 xr _ hy).1
    · cases e.symm.trans (All_def.1 lx _ hx).1
    · exact ihl hl hx hy
    · cases e.symm.trans ((All_def.1 lx _ hx).trans (All_def.1 xr _ hy)).1
    · cases e.symm.trans <| OrientedCmp.cmp_eq_gt.2 (All_def.1 xr _ hx).1
    · cases e.symm.trans <| OrientedCmp.cmp_eq_gt.2
        ((All_def.1 lx _ hy).trans (All_def.1 xr _ hx)).1
    · exact ihr hr hx hy

theorem Ordered.find?_some [@TransCmp α cmp] [IsStrictCut cmp cut] (ht : Ordered cmp t) :
    t.find? cut = some x ↔ x ∈ t ∧ cut x = .eq := by
  refine ⟨fun h => ⟨find?_some_mem h, find?_some_eq_eq h⟩, fun ⟨hx, e⟩ => ?_⟩
  have ⟨y, hy⟩ := ht.memP_iff_find?.1 (memP_def.2 ⟨_, hx, e⟩)
  exact ht.unique hx (find?_some_mem hy) ((IsStrictCut.exact e).trans (find?_some_eq_eq hy)) ▸ hy

end find?

section lowerBound?

/-- The value `x` returned by `lowerBound?` is less or equal to the `cut`. -/
theorem lowerBound?_le' {t : RBNode α} (H : ∀ {x}, x ∈ lb → cut x ≠ .lt) :
    t.lowerBound? cut lb = some x → cut x ≠ .lt := by
  induction t generalizing lb with
  | nil => exact H
  | node _ _ _ _ ihl ihr =>
    simp [lowerBound?]; split
    · exact ihl H
    · next hv => exact ihr fun | rfl, e => nomatch hv.symm.trans e
    · next hv => intro | rfl, e => cases hv.symm.trans e

/-- The value `x` returned by `lowerBound?` is less or equal to the `cut`. -/
theorem lowerBound?_le {t : RBNode α} : t.lowerBound? cut none = some x → cut x ≠ .lt :=
<<<<<<< HEAD
  lowerBound?_le' (nofun)
=======
  lowerBound?_le' nofun
>>>>>>> 26ff4aba

theorem All.lowerBound?_lb {t : RBNode α} (hp : t.All p) (H : ∀ {x}, x ∈ lb → p x) :
    t.lowerBound? cut lb = some x → p x := by
  induction t generalizing lb with
  | nil => exact H
  | node _ _ _ _ ihl ihr =>
    simp [lowerBound?]; split
    · exact ihl hp.2.1 H
    · exact ihr hp.2.2 fun | rfl => hp.1
    · exact fun | rfl => hp.1

theorem All.lowerBound? {t : RBNode α} (hp : t.All p) : t.lowerBound? cut none = some x → p x :=
<<<<<<< HEAD
  hp.lowerBound?_lb (nofun)
=======
  hp.lowerBound?_lb nofun
>>>>>>> 26ff4aba

theorem lowerBound?_mem_lb {t : RBNode α}
    (h : t.lowerBound? cut lb = some x) : x ∈ t ∨ x ∈ lb :=
  All.lowerBound?_lb (p := fun x => x ∈ t ∨ x ∈ lb) (All_def.2 fun _ => .inl) Or.inr h

theorem lowerBound?_mem {t : RBNode α} (h : t.lowerBound? cut none = some x) : x ∈ t :=
<<<<<<< HEAD
  (lowerBound?_mem_lb h).resolve_right (nofun)
=======
  (lowerBound?_mem_lb h).resolve_right nofun
>>>>>>> 26ff4aba

theorem lowerBound?_of_some {t : RBNode α} : ∃ x, t.lowerBound? cut (some y) = some x := by
  induction t generalizing y <;> simp [lowerBound?]; split <;> simp [*]

theorem Ordered.lowerBound?_exists [@TransCmp α cmp] [IsCut cmp cut] (h : Ordered cmp t) :
    (∃ x, t.lowerBound? cut none = some x) ↔ ∃ x ∈ t, cut x ≠ .lt := by
  refine ⟨fun ⟨x, hx⟩ => ⟨_, lowerBound?_mem hx, lowerBound?_le hx⟩, fun H => ?_⟩
  obtain ⟨x, hx, e⟩ := H
  induction t generalizing x with
  | nil => cases hx
  | node _ _ _ _ ihl =>
    simp [lowerBound?]; split
    · rcases hx with rfl | hx | hx
      · contradiction
      · exact ihl h.2.2.1 _ hx e
      · next hv => cases e <| IsCut.lt_trans (All_def.1 h.2.1 _ hx).1 hv
    · exact lowerBound?_of_some
    · exact ⟨_, rfl⟩

theorem Ordered.lowerBound?_least_lb [@TransCmp α cmp] [IsCut cmp cut] (h : Ordered cmp t)
    (hlb : ∀ {x}, lb = some x → t.All (cmpLT cmp x ·)) :
    t.lowerBound? cut lb = some x → y ∈ t → cut x = .gt → cmp x y = .lt → cut y = .lt := by
  induction t generalizing lb with
  | nil => nofun
  | node _ _ _ _ ihl ihr =>
    simp [lowerBound?]; split <;> rename_i hv <;> rintro h₁ (rfl | hy' | hy') hx h₂
    · exact hv
    · exact ihl h.2.2.1 (fun h => (hlb h).2.1) h₁ hy' hx h₂
    · exact IsCut.lt_trans (cut := cut) (cmp := cmp) (All_def.1 h.2.1 _ hy').1 hv
    · rcases lowerBound?_mem_lb h₁ with h₁ | ⟨⟨⟩⟩
      · cases TransCmp.lt_asymm h₂ (All_def.1 h.2.1 _ h₁).1
      · cases TransCmp.lt_asymm h₂ h₂
    · refine (TransCmp.lt_asymm h₂ ?_).elim; have := (All_def.1 h.1 _ hy').1
      rcases lowerBound?_mem_lb h₁ with h₁ | ⟨⟨⟩⟩
      · exact TransCmp.lt_trans this (All_def.1 h.2.1 _ h₁).1
      · exact this
    · exact ihr h.2.2.2 (by rintro _ ⟨⟨⟩⟩; exact h.2.1) h₁ hy' hx h₂
    · cases h₁; cases TransCmp.lt_asymm h₂ h₂
    · cases h₁; cases hx.symm.trans hv
    · cases h₁; cases hx.symm.trans hv

/--
A statement of the least-ness of the result of `lowerBound?`. If `x` is the return value of
`lowerBound?` and it is strictly less than the cut, then any other `y > x` in the tree is in fact
strictly greater than the cut (so there is no exact match, and nothing closer to the cut).
-/
theorem Ordered.lowerBound?_least [@TransCmp α cmp] [IsCut cmp cut] (ht : Ordered cmp t)
    (H : t.lowerBound? cut none = some x) (hy : y ∈ t)
    (xy : cmp x y = .lt) (hx : cut x = .gt) : cut y = .lt :=
<<<<<<< HEAD
  ht.lowerBound?_least_lb (by exact nofun) H hy hx xy
=======
  ht.lowerBound?_least_lb (by nofun) H hy hx xy
>>>>>>> 26ff4aba

theorem Ordered.memP_iff_lowerBound? [@TransCmp α cmp] [IsCut cmp cut] (ht : Ordered cmp t) :
    t.MemP cut ↔ ∃ x, t.lowerBound? cut none = some x ∧ cut x = .eq := by
  refine memP_def.trans ⟨fun ⟨y, hy, ey⟩ => ?_, fun ⟨x, hx, e⟩ => ⟨_, lowerBound?_mem hx, e⟩⟩
  have ⟨x, hx⟩ := ht.lowerBound?_exists.2 ⟨_, hy, fun h => nomatch ey.symm.trans h⟩
  refine ⟨x, hx, ?_⟩; cases ex : cut x
  · cases lowerBound?_le hx ex
  · rfl
  · cases e : cmp x y
    · cases ey.symm.trans <| ht.lowerBound?_least hx hy e ex
    · cases ey.symm.trans <| IsCut.congr e |>.symm.trans ex
    · cases ey.symm.trans <| IsCut.gt_trans (OrientedCmp.cmp_eq_gt.1 e) ex

/-- A stronger version of `lowerBound?_least` that holds when the cut is strict. -/
theorem Ordered.lowerBound?_lt [@TransCmp α cmp] [IsStrictCut cmp cut] (ht : Ordered cmp t)
    (H : t.lowerBound? cut none = some x) (hy : y ∈ t) : cmp x y = .lt ↔ cut y = .lt := by
  refine ⟨fun h => ?_, fun h => OrientedCmp.cmp_eq_gt.1 ?_⟩
  · cases e : cut x
    · cases lowerBound?_le H e
    · exact IsStrictCut.exact e |>.symm.trans h
    · exact ht.lowerBound?_least H hy h e
  · by_contra h'; exact lowerBound?_le H <| IsCut.le_lt_trans (cmp := cmp) (cut := cut) h' h

end lowerBound?

section fold

theorem foldr_cons (t : RBNode α) (l) : t.foldr (·::·) l = t.toList ++ l := by
  unfold toList
  induction t generalizing l with
  | nil => rfl
  | node _ a _ b iha ihb => rw [foldr, foldr, iha, iha (_::_), ihb]; simp

@[simp] theorem toList_nil : (.nil : RBNode α).toList = [] := rfl

@[simp] theorem toList_node : (.node c a x b : RBNode α).toList = a.toList ++ x :: b.toList := by
  rw [toList, foldr, foldr_cons]; rfl

@[simp] theorem mem_toList {t : RBNode α} : x ∈ t.toList ↔ x ∈ t := by
  induction t <;> simp [*, or_left_comm]

theorem foldr_eq_foldr_toList {t : RBNode α} : t.foldr f init = t.toList.foldr f init := by
  induction t generalizing init <;> simp [*]

theorem foldl_eq_foldl_toList {t : RBNode α} : t.foldl f init = t.toList.foldl f init := by
  induction t generalizing init <;> simp [*]

theorem forM_eq_forM_toList [Monad m] [LawfulMonad m] {t : RBNode α} :
    t.forM (m := m) f = t.toList.forM f := by induction t <;> simp [*]

theorem foldlM_eq_foldlM_toList [Monad m] [LawfulMonad m] {t : RBNode α} :
    t.foldlM (m := m) f init = t.toList.foldlM f init := by
  induction t generalizing init <;> simp [*]

theorem forIn_visit_eq_bindList [Monad m] [LawfulMonad m] {t : RBNode α} :
    forIn.visit (m := m) f t init = (ForInStep.yield init).bindList f t.toList := by
  induction t generalizing init <;> simp [*, forIn.visit]

theorem forIn_eq_forIn_toList [Monad m] [LawfulMonad m] {t : RBNode α} :
    forIn (m := m) t init f = forIn t.toList init f := by
  conv => lhs; simp only [forIn, RBNode.forIn]
  rw [List.forIn_eq_bindList, forIn_visit_eq_bindList]

end fold

namespace Stream

attribute [simp] foldl foldr

theorem foldr_cons (t : RBNode.Stream α) (l) : t.foldr (·::·) l = t.toList ++ l := by
  unfold toList; apply Eq.symm; induction t <;> simp [*, foldr, RBNode.foldr_cons]

@[simp] theorem toList_nil : (.nil : RBNode.Stream α).toList = [] := rfl

@[simp] theorem toList_cons :
    (.cons x r s : RBNode.Stream α).toList = x :: r.toList ++ s.toList := by
  rw [toList, toList, foldr, RBNode.foldr_cons]; rfl

theorem foldr_eq_foldr_toList {s : RBNode.Stream α} : s.foldr f init = s.toList.foldr f init := by
  induction s <;> simp [*, RBNode.foldr_eq_foldr_toList]

theorem foldl_eq_foldl_toList {t : RBNode.Stream α} : t.foldl f init = t.toList.foldl f init := by
  induction t generalizing init <;> simp [*, RBNode.foldl_eq_foldl_toList]

theorem forIn_eq_forIn_toList [Monad m] [LawfulMonad m] {t : RBNode α} :
    forIn (m := m) t init f = forIn t.toList init f := by
  conv => lhs; simp only [forIn, RBNode.forIn]
  rw [List.forIn_eq_bindList, forIn_visit_eq_bindList]

end Stream

theorem toStream_toList' {t : RBNode α} {s} : (t.toStream s).toList = t.toList ++ s.toList := by
  induction t generalizing s <;> simp [*, toStream]

@[simp] theorem toStream_toList {t : RBNode α} : t.toStream.toList = t.toList := by
  simp [toStream_toList']

theorem Stream.next?_toList {s : RBNode.Stream α} :
    (s.next?.map fun (a, b) => (a, b.toList)) = s.toList.next? := by
  cases s <;> simp [next?, toStream_toList']

theorem ordered_iff {t : RBNode α} :
    t.Ordered cmp ↔ t.toList.Pairwise (cmpLT cmp) := by
  induction t with
  | nil => simp
  | node c l v r ihl ihr =>
    simp [*, List.pairwise_append, Ordered, All_def,
      and_assoc, and_left_comm, and_comm, imp_and, forall_and]
    exact fun _ _ hl hr a ha b hb => (hl _ ha).trans (hr _ hb)

theorem Ordered.toList_sorted {t : RBNode α} : t.Ordered cmp → t.toList.Pairwise (cmpLT cmp) :=
  ordered_iff.1

@[simp] theorem setBlack_toList {t : RBNode α} : t.setBlack.toList = t.toList := by
  cases t <;> simp [setBlack]

@[simp] theorem setRed_toList {t : RBNode α} : t.setRed.toList = t.toList := by
  cases t <;> simp [setRed]

@[simp] theorem balance1_toList {l : RBNode α} {v r} :
    (l.balance1 v r).toList = l.toList ++ v :: r.toList := by
  unfold balance1; split <;> simp

@[simp] theorem balance2_toList {l : RBNode α} {v r} :
    (l.balance2 v r).toList = l.toList ++ v :: r.toList := by
  unfold balance2; split <;> simp

@[simp] theorem balLeft_toList {l : RBNode α} {v r} :
    (l.balLeft v r).toList = l.toList ++ v :: r.toList := by
  unfold balLeft; split <;> (try simp); split <;> simp

@[simp] theorem balRight_toList {l : RBNode α} {v r} :
    (l.balRight v r).toList = l.toList ++ v :: r.toList := by
  unfold balRight; split <;> (try simp); split <;> simp

theorem size_eq {t : RBNode α} : t.size = t.toList.length := by
  induction t <;> simp [*, size]; rfl

namespace Path

attribute [simp] RootOrdered Ordered

/-- The list of elements to the left of the hole.
(This function is intended for specification purposes only.) -/
@[simp] def listL : Path α → List α
  | .root => []
  | .left _ parent _ _ => parent.listL
  | .right _ l v parent => parent.listL ++ (l.toList ++ [v])

/-- The list of elements to the right of the hole.
(This function is intended for specification purposes only.) -/
@[simp] def listR : Path α → List α
  | .root => []
  | .left _ parent v r => v :: r.toList ++ parent.listR
  | .right _ _ _ parent => parent.listR

/-- Wraps a list of elements with the left and right elements of the path. -/
abbrev withList (p : Path α) (l : List α) : List α := p.listL ++ l ++ p.listR

theorem rootOrdered_iff {p : Path α} (hp : p.Ordered cmp) :
    p.RootOrdered cmp v ↔ (∀ a ∈ p.listL, cmpLT cmp a v) ∧ (∀ a ∈ p.listR, cmpLT cmp v a) := by
  induction p with
    (simp [All_def] at hp; simp [*, and_assoc, and_left_comm, and_comm, or_imp, forall_and])
  | left _ _ x _ ih => exact fun vx _ _ _ ha => vx.trans (hp.2.1 _ ha)
  | right _ _ x _ ih => exact fun xv _ _ _ ha => (hp.2.1 _ ha).trans xv

theorem ordered_iff {p : Path α} :
    p.Ordered cmp ↔ p.listL.Pairwise (cmpLT cmp) ∧ p.listR.Pairwise (cmpLT cmp) ∧
      ∀ x ∈ p.listL, ∀ y ∈ p.listR, cmpLT cmp x y := by
  induction p with
  | root => simp
  | left _ _ x _ ih | right _ _ x _ ih => ?_
  all_goals
    rw [Ordered, and_congr_right_eq fun h => by simp [All_def, rootOrdered_iff h]; rfl]
    simp [List.pairwise_append, or_imp, forall_and, ih, RBNode.ordered_iff]
    -- FIXME: simp [and_assoc, and_left_comm, and_comm] is really slow here
  · exact ⟨
      fun ⟨⟨hL, hR, LR⟩, xr, ⟨Lx, xR⟩, ⟨rL, rR⟩, hr⟩ =>
        ⟨hL, ⟨⟨xr, xR⟩, hr, hR, rR⟩, Lx, fun _ ha _ hb => rL _ hb _ ha, LR⟩,
      fun ⟨hL, ⟨⟨xr, xR⟩, hr, hR, rR⟩, Lx, Lr, LR⟩ =>
        ⟨⟨hL, hR, LR⟩, xr, ⟨Lx, xR⟩, ⟨fun _ ha _ hb => Lr _ hb _ ha, rR⟩, hr⟩⟩
  · exact ⟨
      fun ⟨⟨hL, hR, LR⟩, lx, ⟨Lx, xR⟩, ⟨lL, lR⟩, hl⟩ =>
        ⟨⟨hL, ⟨hl, lx⟩, fun _ ha _ hb => lL _ hb _ ha, Lx⟩, hR, LR, lR, xR⟩,
      fun ⟨⟨hL, ⟨hl, lx⟩, Ll, Lx⟩, hR, LR, lR, xR⟩ =>
       ⟨⟨hL, hR, LR⟩, lx, ⟨Lx, xR⟩, ⟨fun _ ha _ hb => Ll _ hb _ ha, lR⟩, hl⟩⟩

@[simp] theorem fill_toList {p : Path α} : (p.fill t).toList = p.withList t.toList := by
  induction p generalizing t <;> simp [*]

theorem _root_.Std.RBNode.zoom_toList {t : RBNode α} (eq : t.zoom cut = (t', p')) :
    p'.withList t'.toList = t.toList := by rw [← fill_toList, ← zoom_fill eq]; rfl

@[simp] theorem ins_toList {p : Path α} : (p.ins t).toList = p.withList t.toList := by
  match p with
  | .root | .left red .. | .right red .. | .left black .. | .right black .. =>
    simp [ins, ins_toList]

@[simp] theorem insertNew_toList {p : Path α} : (p.insertNew v).toList = p.withList [v] := by
  simp [insertNew]

theorem insert_toList {p : Path α} :
    (p.insert t v).toList = p.withList (t.setRoot v).toList := by
  simp [insert]; split <;> simp [setRoot]

end Path

theorem insert_toList_zoom {t : RBNode α} (ht : Balanced t c n)
    (e : zoom (cmp v) t = (t', p)) :
    (t.insert cmp v).toList = p.withList (t'.setRoot v).toList := by
  rw [← setBlack_toList, ← Path.zoom_insert ht e, setBlack_toList, Path.insert_toList]

theorem insert_toList_zoom_nil {t : RBNode α} (ht : Balanced t c n)
    (e : zoom (cmp v) t = (nil, p)) :
    (t.insert cmp v).toList = p.withList [v] := insert_toList_zoom ht e

theorem exists_insert_toList_zoom_nil {t : RBNode α} (ht : Balanced t c n)
    (e : zoom (cmp v) t = (nil, p)) :
    ∃ L R, t.toList = L ++ R ∧ (t.insert cmp v).toList = L ++ v :: R :=
  ⟨p.listL, p.listR, by simp [← zoom_toList e, insert_toList_zoom_nil ht e]⟩

theorem insert_toList_zoom_node {t : RBNode α} (ht : Balanced t c n)
    (e : zoom (cmp v) t = (node c' l v' r, p)) :
    (t.insert cmp v).toList = p.withList (node c l v r).toList := insert_toList_zoom ht e

theorem exists_insert_toList_zoom_node {t : RBNode α} (ht : Balanced t c n)
    (e : zoom (cmp v) t = (node c' l v' r, p)) :
    ∃ L R, t.toList = L ++ v' :: R ∧ (t.insert cmp v).toList = L ++ v :: R := by
  refine ⟨p.listL ++ l.toList, r.toList ++ p.listR, ?_⟩
  simp [← zoom_toList e, insert_toList_zoom_node ht e]

theorem mem_insert_self {t : RBNode α} (ht : Balanced t c n) : v ∈ t.insert cmp v := by
  rw [← mem_toList, List.mem_iff_append]
  exact match e : zoom (cmp v) t with
  | (nil, p) => let ⟨_, _, _, h⟩ := exists_insert_toList_zoom_nil ht e; ⟨_, _, h⟩
  | (node .., p) => let ⟨_, _, _, h⟩ := exists_insert_toList_zoom_node ht e; ⟨_, _, h⟩

theorem mem_insert_of_mem {t : RBNode α} (ht : Balanced t c n) (h : v' ∈ t) :
    v' ∈ t.insert cmp v ∨ cmp v v' = .eq := by
  match e : zoom (cmp v) t with
  | (nil, p) =>
    let ⟨_, _, h₁, h₂⟩ := exists_insert_toList_zoom_nil ht e
    simp [← mem_toList, h₁] at h
    simp [← mem_toList, h₂]; cases h <;> simp [*]
  | (node .., p) =>
    let ⟨_, _, h₁, h₂⟩ := exists_insert_toList_zoom_node ht e
    simp [← mem_toList, h₁] at h
    simp [← mem_toList, h₂]; rcases h with h|h|h <;> simp [*]
    exact .inr (Path.zoom_zoomed₁ e)

theorem exists_find?_insert_self [@TransCmp α cmp] [IsCut cmp cut]
    {t : RBNode α} (ht : Balanced t c n) (ht₂ : Ordered cmp t) (hv : cut v = .eq) :
    ∃ x, (t.insert cmp v).find? cut = some x :=
  ht₂.insert.memP_iff_find?.1 <| memP_def.2 ⟨_, mem_insert_self ht, hv⟩

theorem find?_insert_self [@TransCmp α cmp] [IsStrictCut cmp cut]
    {t : RBNode α} (ht : Balanced t c n) (ht₂ : Ordered cmp t) (hv : cut v = .eq) :
    (t.insert cmp v).find? cut = some v :=
  ht₂.insert.find?_some.2 ⟨mem_insert_self ht, hv⟩

theorem mem_insert [@TransCmp α cmp] {t : RBNode α} (ht : Balanced t c n) (ht₂ : Ordered cmp t) :
    v' ∈ t.insert cmp v ↔ (v' ∈ t ∧ t.find? (cmp v) ≠ some v') ∨ v' = v := by
  refine ⟨fun h => ?_, fun | .inl ⟨h₁, h₂⟩ => ?_ | .inr h => ?_⟩
  · match e : zoom (cmp v) t with
    | (nil, p) =>
      let ⟨_, _, h₁, h₂⟩ := exists_insert_toList_zoom_nil ht e
      simp [← mem_toList, h₂] at h; rw [← or_assoc, or_right_comm] at h
      refine h.imp_left fun h => ?_
      simp [← mem_toList, h₁, h]
      rw [find?_eq_zoom, e]; nofun
    | (node .., p) =>
      let ⟨_, _, h₁, h₂⟩ := exists_insert_toList_zoom_node ht e
      simp [← mem_toList, h₂] at h; simp [← mem_toList, h₁]; rw [or_left_comm] at h ⊢
      rcases h with _|h <;> simp [*]
      refine .inl fun h => ?_
      rw [find?_eq_zoom, e] at h; cases h
      suffices cmpLT cmp v' v' by cases OrientedCmp.cmp_refl.symm.trans this.1
      have := ht₂.toList_sorted; simp [h₁, List.pairwise_append] at this
      exact h.elim (this.2.2 _ · |>.1) (this.2.1.1 _)
  · exact (mem_insert_of_mem ht h₁).resolve_right fun h' => h₂ <| ht₂.find?_some.2 ⟨h₁, h'⟩
  · exact h ▸ mem_insert_self ht

end RBNode

namespace RBSet

@[simp] theorem val_toList {t : RBSet α cmp} : t.1.toList = t.toList := rfl

@[simp] theorem mkRBSet_eq : mkRBSet α cmp = ∅ := rfl
@[simp] theorem empty_eq : @RBSet.empty α cmp = ∅ := rfl
@[simp] theorem default_eq : (default : RBSet α cmp) = ∅ := rfl
@[simp] theorem empty_toList : toList (∅ : RBSet α cmp) = [] := rfl
@[simp] theorem single_toList : toList (single a : RBSet α cmp) = [a] := rfl

theorem mem_toList {t : RBSet α cmp} : x ∈ toList t ↔ x ∈ t.1 := RBNode.mem_toList

theorem mem_congr [@TransCmp α cmp] {t : RBSet α cmp} (h : cmp x y = .eq) : x ∈ t ↔ y ∈ t :=
  RBNode.mem_congr h

theorem mem_iff_mem_toList {t : RBSet α cmp} : x ∈ t ↔ ∃ y ∈ toList t, cmp x y = .eq :=
  RBNode.mem_def.trans <| by simp [mem_toList]

theorem mem_of_mem_toList [@OrientedCmp α cmp] {t : RBSet α cmp} (h : x ∈ toList t) : x ∈ t :=
  mem_iff_mem_toList.2 ⟨_, h, OrientedCmp.cmp_refl⟩

theorem foldl_eq_foldl_toList {t : RBSet α cmp} : t.foldl f init = t.toList.foldl f init :=
  RBNode.foldl_eq_foldl_toList

theorem foldr_eq_foldr_toList {t : RBSet α cmp} : t.foldr f init = t.toList.foldr f init :=
  RBNode.foldr_eq_foldr_toList

theorem foldlM_eq_foldlM_toList [Monad m] [LawfulMonad m] {t : RBSet α cmp} :
    t.foldlM (m := m) f init = t.toList.foldlM f init := RBNode.foldlM_eq_foldlM_toList

theorem forIn_eq_forIn_toList [Monad m] [LawfulMonad m] {t : RBSet α cmp} :
    forIn (m := m) t init f = forIn t.toList init f := RBNode.forIn_eq_forIn_toList

theorem toStream_eq {t : RBSet α cmp} : toStream t = t.1.toStream .nil := rfl

@[simp] theorem toStream_toList {t : RBSet α cmp} : (toStream t).toList = t.toList := by
  simp [toStream_eq]

theorem toList_sorted {t : RBSet α cmp} : t.toList.Pairwise (RBNode.cmpLT cmp) :=
  t.2.out.1.toList_sorted

theorem find?_some_eq_eq {t : RBSet α cmp} : t.find? x = some y → cmp x y = .eq :=
  RBNode.find?_some_eq_eq

theorem find?_some_mem_toList {t : RBSet α cmp} (h : t.find? x = some y) : y ∈ toList t :=
  mem_toList.2 <| RBNode.find?_some_mem h

theorem find?_some_mem {t : RBSet α cmp} (h : t.find? x = some y) : x ∈ t :=
  RBNode.find?_some_memP h

theorem mem_toList_unique [@TransCmp α cmp] {t : RBSet α cmp}
    (hx : x ∈ toList t) (hy : y ∈ toList t) (e : cmp x y = .eq) : x = y :=
  t.2.out.1.unique (mem_toList.1 hx) (mem_toList.1 hy) e

theorem find?_some [@TransCmp α cmp] {t : RBSet α cmp} :
    t.find? x = some y ↔ y ∈ toList t ∧ cmp x y = .eq :=
  t.2.out.1.find?_some.trans <| by simp [mem_toList]

theorem mem_iff_find? [@TransCmp α cmp] {t : RBSet α cmp} :
    x ∈ t ↔ ∃ y, t.find? x = some y := t.2.out.1.memP_iff_find?

@[simp] theorem contains_iff [@TransCmp α cmp] {t : RBSet α cmp} :
    t.contains x ↔ x ∈ t := Option.isSome_iff_exists.trans mem_iff_find?.symm

instance [@TransCmp α cmp] {t : RBSet α cmp} : Decidable (x ∈ t) := decidable_of_iff _ contains_iff

theorem size_eq (t : RBSet α cmp) : t.size = t.toList.length := RBNode.size_eq

theorem mem_toList_insert_self (v) (t : RBSet α cmp) : v ∈ toList (t.insert v) :=
  let ⟨_, _, h⟩ := t.2.out.2; mem_toList.2 (RBNode.mem_insert_self h)

theorem mem_insert_self [@OrientedCmp α cmp] (v) (t : RBSet α cmp) : v ∈ t.insert v :=
  mem_of_mem_toList <| mem_toList_insert_self v t

theorem mem_insert_of_eq [@TransCmp α cmp] (t : RBSet α cmp) (h : cmp v v' = .eq) :
    v' ∈ t.insert v := (mem_congr h).1 (mem_insert_self ..)

theorem mem_toList_insert_of_mem (v) {t : RBSet α cmp} (h : v' ∈ toList t) :
    v' ∈ toList (t.insert v) ∨ cmp v v' = .eq :=
  let ⟨_, _, ht⟩ := t.2.out.2
  .imp_left mem_toList.2 <| RBNode.mem_insert_of_mem ht <| mem_toList.1 h

theorem mem_insert_of_mem_toList [@OrientedCmp α cmp] (v) {t : RBSet α cmp} (h : v' ∈ toList t) :
    v' ∈ t.insert v :=
  match mem_toList_insert_of_mem v h with
  | .inl h' => mem_of_mem_toList h'
  | .inr h' => mem_iff_mem_toList.2 ⟨_, mem_toList_insert_self .., OrientedCmp.cmp_eq_eq_symm.1 h'⟩

theorem mem_insert_of_mem [@TransCmp α cmp] (v) {t : RBSet α cmp} (h : v' ∈ t) : v' ∈ t.insert v :=
  let ⟨_, h₁, h₂⟩ := mem_iff_mem_toList.1 h
  (mem_congr h₂).2 (mem_insert_of_mem_toList v h₁)

theorem mem_toList_insert [@TransCmp α cmp] {t : RBSet α cmp} :
    v' ∈ toList (t.insert v) ↔ (v' ∈ toList t ∧ t.find? v ≠ some v') ∨ v' = v := by
  let ⟨ht₁, _, _, ht₂⟩ := t.2.out
  simpa [mem_toList] using RBNode.mem_insert ht₂ ht₁

theorem mem_insert [@TransCmp α cmp] {t : RBSet α cmp} :
    v' ∈ t.insert v ↔ v' ∈ t ∨ cmp v v' = .eq := by
  refine ⟨fun h => ?_, fun | .inl h => mem_insert_of_mem _ h | .inr h => mem_insert_of_eq _ h⟩
  let ⟨_, h₁, h₂⟩ := mem_iff_mem_toList.1 h
  match mem_toList_insert.1 h₁ with
  | .inl ⟨h₃, _⟩ => exact .inl <| mem_iff_mem_toList.2 ⟨_, h₃, h₂⟩
  | .inr rfl => exact .inr <| OrientedCmp.cmp_eq_eq_symm.1 h₂

theorem find?_congr [@TransCmp α cmp] (t : RBSet α cmp) (h : cmp v₁ v₂ = .eq) :
    t.find? v₁ = t.find? v₂ := by simp [find?, TransCmp.cmp_congr_left' h]

theorem find?_insert_of_eq [@TransCmp α cmp] (t : RBSet α cmp) (h : cmp v' v = .eq) :
    (t.insert v).find? v' = some v :=
  find?_some.2 ⟨mem_toList_insert_self .., h⟩

theorem find?_insert_of_ne [@TransCmp α cmp] (t : RBSet α cmp) (h : cmp v' v ≠ .eq) :
    (t.insert v).find? v' = t.find? v' := by
  refine Option.ext fun u =>
    find?_some.trans <| .trans (and_congr_left fun h' => ?_) find?_some.symm
  rw [mem_toList_insert, or_iff_left, and_iff_left]
  · exact mt (fun h => by rwa [TransCmp.cmp_congr_right (find?_some_eq_eq h)]) h
  · rintro rfl; contradiction

theorem find?_insert [@TransCmp α cmp] (t : RBSet α cmp) (v v') :
    (t.insert v).find? v' = if cmp v' v = .eq then some v else t.find? v' := by
  split <;> [exact find?_insert_of_eq t ‹_›; exact find?_insert_of_ne t ‹_›]

end RBSet<|MERGE_RESOLUTION|>--- conflicted
+++ resolved
@@ -258,11 +258,7 @@
 
 /-- The value `x` returned by `lowerBound?` is less or equal to the `cut`. -/
 theorem lowerBound?_le {t : RBNode α} : t.lowerBound? cut none = some x → cut x ≠ .lt :=
-<<<<<<< HEAD
-  lowerBound?_le' (nofun)
-=======
   lowerBound?_le' nofun
->>>>>>> 26ff4aba
 
 theorem All.lowerBound?_lb {t : RBNode α} (hp : t.All p) (H : ∀ {x}, x ∈ lb → p x) :
     t.lowerBound? cut lb = some x → p x := by
@@ -275,22 +271,14 @@
     · exact fun | rfl => hp.1
 
 theorem All.lowerBound? {t : RBNode α} (hp : t.All p) : t.lowerBound? cut none = some x → p x :=
-<<<<<<< HEAD
-  hp.lowerBound?_lb (nofun)
-=======
   hp.lowerBound?_lb nofun
->>>>>>> 26ff4aba
 
 theorem lowerBound?_mem_lb {t : RBNode α}
     (h : t.lowerBound? cut lb = some x) : x ∈ t ∨ x ∈ lb :=
   All.lowerBound?_lb (p := fun x => x ∈ t ∨ x ∈ lb) (All_def.2 fun _ => .inl) Or.inr h
 
 theorem lowerBound?_mem {t : RBNode α} (h : t.lowerBound? cut none = some x) : x ∈ t :=
-<<<<<<< HEAD
-  (lowerBound?_mem_lb h).resolve_right (nofun)
-=======
   (lowerBound?_mem_lb h).resolve_right nofun
->>>>>>> 26ff4aba
 
 theorem lowerBound?_of_some {t : RBNode α} : ∃ x, t.lowerBound? cut (some y) = some x := by
   induction t generalizing y <;> simp [lowerBound?]; split <;> simp [*]
@@ -340,11 +328,7 @@
 theorem Ordered.lowerBound?_least [@TransCmp α cmp] [IsCut cmp cut] (ht : Ordered cmp t)
     (H : t.lowerBound? cut none = some x) (hy : y ∈ t)
     (xy : cmp x y = .lt) (hx : cut x = .gt) : cut y = .lt :=
-<<<<<<< HEAD
-  ht.lowerBound?_least_lb (by exact nofun) H hy hx xy
-=======
   ht.lowerBound?_least_lb (by nofun) H hy hx xy
->>>>>>> 26ff4aba
 
 theorem Ordered.memP_iff_lowerBound? [@TransCmp α cmp] [IsCut cmp cut] (ht : Ordered cmp t) :
     t.MemP cut ↔ ∃ x, t.lowerBound? cut none = some x ∧ cut x = .eq := by
