--- conflicted
+++ resolved
@@ -12,10 +12,6 @@
 #guard_msgs in
 #print prefix TEmpty -- Test type that probably won't change much.
 
-<<<<<<< HEAD
-/-- info: -/
-=======
->>>>>>> c9780896
 #guard_msgs in
 #print prefix (config := {imported := false}) Empty
 
