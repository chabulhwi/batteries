--- conflicted
+++ resolved
@@ -1,9 +1,6 @@
 import Std.Tactic.Lint.TypeClass
 import Lean.Elab.Command
-<<<<<<< HEAD
-=======
 
->>>>>>> c416f40e
 open Std.Tactic.Lint
 
 namespace A
